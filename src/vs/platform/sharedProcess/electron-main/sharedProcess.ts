/*---------------------------------------------------------------------------------------------
 *  Copyright (c) Microsoft Corporation. All rights reserved.
 *  Licensed under the MIT License. See License.txt in the project root for license information.
 *--------------------------------------------------------------------------------------------*/

import { IpcMainEvent, MessagePortMain } from 'electron';
import { validatedIpcMain } from 'vs/base/parts/ipc/electron-main/ipcMain';
import { Barrier, DeferredPromise } from 'vs/base/common/async';
import { Disposable } from 'vs/base/common/lifecycle';
import { IEnvironmentMainService } from 'vs/platform/environment/electron-main/environmentMainService';
import { ILifecycleMainService } from 'vs/platform/lifecycle/electron-main/lifecycleMainService';
import { ILogService } from 'vs/platform/log/common/log';
import { ISharedProcessConfiguration } from 'vs/platform/sharedProcess/node/sharedProcess';
import { IUserDataProfilesService } from 'vs/platform/userDataProfile/common/userDataProfile';
import { IPolicyService } from 'vs/platform/policy/common/policy';
import { isESM } from 'vs/base/common/amd';
import { ILoggerMainService } from 'vs/platform/log/electron-main/loggerService';
import { UtilityProcess } from 'vs/platform/utilityProcess/electron-main/utilityProcess';
import { NullTelemetryService } from 'vs/platform/telemetry/common/telemetryUtils';
import { parseSharedProcessDebugPort } from 'vs/platform/environment/node/environmentService';
import { assertIsDefined } from 'vs/base/common/types';

export class SharedProcess extends Disposable {

	private readonly firstWindowConnectionBarrier = new Barrier();

	private utilityProcess: UtilityProcess | undefined = undefined;

	constructor(
		private readonly machineId: string,
		@IEnvironmentMainService private readonly environmentMainService: IEnvironmentMainService,
		@IUserDataProfilesService private readonly userDataProfilesService: IUserDataProfilesService,
		@ILifecycleMainService private readonly lifecycleMainService: ILifecycleMainService,
		@ILogService private readonly logService: ILogService,
		@ILoggerMainService private readonly loggerMainService: ILoggerMainService,
		@IPolicyService private readonly policyService: IPolicyService,
	) {
		super();

		this.registerListeners();
	}

	private registerListeners(): void {

		// Shared process connections from workbench windows
		validatedIpcMain.on('vscode:createSharedProcessMessageChannel', (e, nonce: string) => this.onWindowConnection(e, nonce));

		// Lifecycle
		this._register(this.lifecycleMainService.onWillShutdown(() => this.onWillShutdown()));
	}

	private async onWindowConnection(e: IpcMainEvent, nonce: string): Promise<void> {
		this.logService.trace('[SharedProcess] on vscode:createSharedProcessMessageChannel');

		// release barrier if this is the first window connection
		if (!this.firstWindowConnectionBarrier.isOpen()) {
			this.firstWindowConnectionBarrier.open();
		}

		// await the shared process to be overall ready
		// we do not just wait for IPC ready because the
		// workbench window will communicate directly

		await this.whenReady();

		// connect to the shared process
		const port = await this.connect();

		// Check back if the requesting window meanwhile closed
		// Since shared process is delayed on startup there is
		// a chance that the window close before the shared process
		// was ready for a connection.

		if (e.sender.isDestroyed()) {
			return port.close();
		}

		// send the port back to the requesting window
		e.sender.postMessage('vscode:createSharedProcessMessageChannelResult', nonce, [port]);
	}

	private onWillShutdown(): void {
		this.logService.trace('[SharedProcess] onWillShutdown');

		this.utilityProcess?.postMessage('vscode:electron-main->shared-process=exit');
		this.utilityProcess = undefined;
	}

	private _whenReady: Promise<void> | undefined = undefined;
	whenReady(): Promise<void> {
		if (!this._whenReady) {
			this._whenReady = (async () => {

				// Wait for shared process being ready to accept connection
				await this.whenIpcReady;

				// Overall signal that the shared process was loaded and
				// all services within have been created.

				const whenReady = new DeferredPromise<void>();
				if (this.utilityProcess) {
					this.utilityProcess.once('vscode:shared-process->electron-main=init-done', () => whenReady.complete());
				} else {
					validatedIpcMain.once('vscode:shared-process->electron-main=init-done', () => whenReady.complete());
				}

				await whenReady.p;
				this.logService.trace('[SharedProcess] Overall ready');
			})();
		}

		return this._whenReady;
	}

	private _whenIpcReady: Promise<void> | undefined = undefined;
	private get whenIpcReady() {
		if (!this._whenIpcReady) {
			this._whenIpcReady = (async () => {

				// Always wait for first window asking for connection
				await this.firstWindowConnectionBarrier.wait();

				// Spawn shared process
				this.createUtilityProcess();

				// Wait for shared process indicating that IPC connections are accepted
				const sharedProcessIpcReady = new DeferredPromise<void>();
				if (this.utilityProcess) {
					this.utilityProcess.once('vscode:shared-process->electron-main=ipc-ready', () => sharedProcessIpcReady.complete());
				} else {
					validatedIpcMain.once('vscode:shared-process->electron-main=ipc-ready', () => sharedProcessIpcReady.complete());
				}

				await sharedProcessIpcReady.p;
				this.logService.trace('[SharedProcess] IPC ready');
			})();
		}

		return this._whenIpcReady;
	}

	private createUtilityProcess(): void {
		this.utilityProcess = this._register(new UtilityProcess(this.logService, NullTelemetryService, this.lifecycleMainService));

		const inspectParams = parseSharedProcessDebugPort(this.environmentMainService.args, this.environmentMainService.isBuilt);
		let execArgv: string[] | undefined = undefined;
		if (inspectParams.port) {
			execArgv = ['--nolazy'];
			if (inspectParams.break) {
				execArgv.push(`--inspect-brk=${inspectParams.port}`);
			} else {
				execArgv.push(`--inspect=${inspectParams.port}`);
			}
		}

		this.utilityProcess.start({
			type: 'shared-process',
			entryPoint: 'vs/code/node/sharedProcess/sharedProcessMain',
			payload: this.createSharedProcessConfiguration(),
			execArgv
		});
	}

<<<<<<< HEAD
	private createWindow(): void {
		const configObjectUrl = this._register(this.protocolMainService.createIPCObjectUrl<ISharedProcessConfiguration>());

		// shared process is a hidden window by default
		this.window = new BrowserWindow({
			show: false,
			backgroundColor: this.themeMainService.getBackgroundColor(),
			title: 'shared-process',
			webPreferences: {
				preload: FileAccess.asFileUri(`vs/base/parts/sandbox/electron-sandbox/preload${isESM ? '.cjs' : '.js'}`).fsPath,
				additionalArguments: [`--vscode-window-config=${configObjectUrl.resource.toString()}`],
				v8CacheOptions: this.environmentMainService.useCodeCache ? 'bypassHeatCheck' : 'none',
				nodeIntegration: true,
				nodeIntegrationInWorker: true,
				contextIsolation: false,
				enableWebSQL: false,
				spellcheck: false,
				images: false,
				webgl: false
			}
		});

		// Store into config object URL
		configObjectUrl.update(this.createSharedProcessConfiguration());

		// Load with config
		this.window.loadURL(FileAccess.asBrowserUri(`vs/code/node/sharedProcess/sharedProcess${isESM ? '-esm' : this.environmentMainService.isBuilt ? '' : '-dev'}.html`).toString(true));
	}

=======
>>>>>>> 14ea89e7
	private createSharedProcessConfiguration(): ISharedProcessConfiguration {
		return {
			machineId: this.machineId,
			codeCachePath: this.environmentMainService.codeCachePath,
			profiles: {
				home: this.userDataProfilesService.profilesHome,
				all: this.userDataProfilesService.profiles,
			},
			args: this.environmentMainService.args,
			logLevel: this.loggerMainService.getLogLevel(),
			loggers: this.loggerMainService.getRegisteredLoggers(),
			policiesData: this.policyService.serialize()
		};
	}

	async connect(): Promise<MessagePortMain> {

		// Wait for shared process being ready to accept connection
		await this.whenIpcReady;

		// Connect and return message port
		const utilityProcess = assertIsDefined(this.utilityProcess);
		return utilityProcess.connect();
	}
}<|MERGE_RESOLUTION|>--- conflicted
+++ resolved
@@ -161,38 +161,6 @@
 		});
 	}
 
-<<<<<<< HEAD
-	private createWindow(): void {
-		const configObjectUrl = this._register(this.protocolMainService.createIPCObjectUrl<ISharedProcessConfiguration>());
-
-		// shared process is a hidden window by default
-		this.window = new BrowserWindow({
-			show: false,
-			backgroundColor: this.themeMainService.getBackgroundColor(),
-			title: 'shared-process',
-			webPreferences: {
-				preload: FileAccess.asFileUri(`vs/base/parts/sandbox/electron-sandbox/preload${isESM ? '.cjs' : '.js'}`).fsPath,
-				additionalArguments: [`--vscode-window-config=${configObjectUrl.resource.toString()}`],
-				v8CacheOptions: this.environmentMainService.useCodeCache ? 'bypassHeatCheck' : 'none',
-				nodeIntegration: true,
-				nodeIntegrationInWorker: true,
-				contextIsolation: false,
-				enableWebSQL: false,
-				spellcheck: false,
-				images: false,
-				webgl: false
-			}
-		});
-
-		// Store into config object URL
-		configObjectUrl.update(this.createSharedProcessConfiguration());
-
-		// Load with config
-		this.window.loadURL(FileAccess.asBrowserUri(`vs/code/node/sharedProcess/sharedProcess${isESM ? '-esm' : this.environmentMainService.isBuilt ? '' : '-dev'}.html`).toString(true));
-	}
-
-=======
->>>>>>> 14ea89e7
 	private createSharedProcessConfiguration(): ISharedProcessConfiguration {
 		return {
 			machineId: this.machineId,
