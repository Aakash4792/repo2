/*---------------------------------------------------------------------------------------------
 *  Copyright (c) Microsoft Corporation. All rights reserved.
 *  Licensed under the MIT License. See License.txt in the project root for license information.
 *--------------------------------------------------------------------------------------------*/

import * as dom from 'vs/base/browser/dom';
import { asArray, compareBy, numberComparator } from 'vs/base/common/arrays';
import { CancellationToken } from 'vs/base/common/cancellation';
import { IMarkdownString, isEmptyMarkdownString, MarkdownString } from 'vs/base/common/htmlContent';
import { Disposable, DisposableStore, IDisposable, toDisposable } from 'vs/base/common/lifecycle';
import { MarkdownRenderer } from 'vs/editor/browser/widget/markdownRenderer/browser/markdownRenderer';
import { DECREASE_HOVER_VERBOSITY_ACTION_ID, INCREASE_HOVER_VERBOSITY_ACTION_ID } from 'vs/editor/contrib/hover/browser/hoverActionIds';
import { ICodeEditor } from 'vs/editor/browser/editorBrowser';
import { Position } from 'vs/editor/common/core/position';
import { Range } from 'vs/editor/common/core/range';
import { IModelDecoration, ITextModel } from 'vs/editor/common/model';
import { ILanguageService } from 'vs/editor/common/languages/language';
import { HoverAnchor, HoverAnchorType, HoverRangeAnchor, IEditorHoverParticipant, IEditorHoverRenderContext, IHoverPart } from 'vs/editor/contrib/hover/browser/hoverTypes';
import * as nls from 'vs/nls';
import { IConfigurationService } from 'vs/platform/configuration/common/configuration';
import { IOpenerService } from 'vs/platform/opener/common/opener';
import { ILanguageFeaturesService } from 'vs/editor/common/services/languageFeatures';
import { EditorOption } from 'vs/editor/common/config/editorOptions';
import { DisposableHover, HoverContext, HoverProvider, HoverVerbosityAction } from 'vs/editor/common/languages';
import { registerIcon } from 'vs/platform/theme/common/iconRegistry';
import { Codicon } from 'vs/base/common/codicons';
import { ThemeIcon } from 'vs/base/common/themables';
import { onUnexpectedExternalError } from 'vs/base/common/errors';
import { getDefaultHoverDelegate } from 'vs/base/browser/ui/hover/hoverDelegateFactory';
import { IKeybindingService } from 'vs/platform/keybinding/common/keybinding';
import { ClickAction, KeyDownAction } from 'vs/base/browser/ui/hover/hoverWidget';
import { KeyCode } from 'vs/base/common/keyCodes';
import { IHoverService } from 'vs/platform/hover/browser/hover';
import { fetchDisposableHovers } from 'vs/editor/contrib/hover/browser/getHover';
import { AsyncIterableObject } from 'vs/base/common/async';
import { LanguageFeatureRegistry } from 'vs/editor/common/languageFeatureRegistry';

const $ = dom.$;
const increaseHoverVerbosityIcon = registerIcon('hover-increase-verbosity', Codicon.add, nls.localize('increaseHoverVerbosity', 'Icon for increaseing hover verbosity.'));
const decreaseHoverVerbosityIcon = registerIcon('hover-decrease-verbosity', Codicon.remove, nls.localize('decreaseHoverVerbosity', 'Icon for decreasing hover verbosity.'));

export class MarkdownHover implements IHoverPart {

	constructor(
		public readonly owner: IEditorHoverParticipant<MarkdownHover>,
		public readonly range: Range,
		public readonly contents: IMarkdownString[],
		public readonly isBeforeContent: boolean,
		public readonly ordinal: number,
		public readonly source: HoverSource | undefined = undefined,
	) { }

	public isValidForHoverAnchor(anchor: HoverAnchor): boolean {
		return (
			anchor.type === HoverAnchorType.Range
			&& this.range.startColumn <= anchor.range.startColumn
			&& this.range.endColumn >= anchor.range.endColumn
		);
	}

	dispose() {
		this.source?.dispose();
	}

	clone() {
		return this;
	}
}

class HoverSource implements IDisposable {

	constructor(
		readonly hover: DisposableHover,
		readonly hoverProvider: HoverProvider,
		readonly hoverPosition: Position,
	) { }

	public supportsVerbosityAction(hoverVerbosityAction: HoverVerbosityAction): boolean {
		switch (hoverVerbosityAction) {
			case HoverVerbosityAction.Increase:
				return this.hover.canIncreaseVerbosity ?? false;
			case HoverVerbosityAction.Decrease:
				return this.hover.canDecreaseVerbosity ?? false;
		}
	}

	dispose() {
		this.hover.dispose();
	}
}

export class MarkdownHoverParticipant implements IEditorHoverParticipant<MarkdownHover> {

	public readonly hoverOrdinal: number = 3;

	private _renderedHoverParts: MarkdownRenderedHoverParts | undefined;

	constructor(
		protected readonly _editor: ICodeEditor,
		@ILanguageService private readonly _languageService: ILanguageService,
		@IOpenerService private readonly _openerService: IOpenerService,
		@IConfigurationService private readonly _configurationService: IConfigurationService,
		@ILanguageFeaturesService protected readonly _languageFeaturesService: ILanguageFeaturesService,
		@IKeybindingService private readonly _keybindingService: IKeybindingService,
		@IHoverService private readonly _hoverService: IHoverService,
	) { }

	public createLoadingMessage(anchor: HoverAnchor): MarkdownHover | null {
		return new MarkdownHover(this, anchor.range, [new MarkdownString().appendText(nls.localize('modesContentHover.loading', "Loading..."))], false, 2000);
	}

	public computeSync(anchor: HoverAnchor, lineDecorations: IModelDecoration[]): MarkdownHover[] {
		if (!this._editor.hasModel() || anchor.type !== HoverAnchorType.Range) {
			return [];
		}

		const model = this._editor.getModel();
		const lineNumber = anchor.range.startLineNumber;
		const maxColumn = model.getLineMaxColumn(lineNumber);
		const result: MarkdownHover[] = [];

		let index = 1000;

		const lineLength = model.getLineLength(lineNumber);
		const languageId = model.getLanguageIdAtPosition(anchor.range.startLineNumber, anchor.range.startColumn);
		const stopRenderingLineAfter = this._editor.getOption(EditorOption.stopRenderingLineAfter);
		const maxTokenizationLineLength = this._configurationService.getValue<number>('editor.maxTokenizationLineLength', {
			overrideIdentifier: languageId
		});
		let stopRenderingMessage = false;
		if (stopRenderingLineAfter >= 0 && lineLength > stopRenderingLineAfter && anchor.range.startColumn >= stopRenderingLineAfter) {
			stopRenderingMessage = true;
			result.push(new MarkdownHover(this, anchor.range, [{
				value: nls.localize('stopped rendering', "Rendering paused for long line for performance reasons. This can be configured via `editor.stopRenderingLineAfter`.")
			}], false, index++));
		}
		if (!stopRenderingMessage && typeof maxTokenizationLineLength === 'number' && lineLength >= maxTokenizationLineLength) {
			result.push(new MarkdownHover(this, anchor.range, [{
				value: nls.localize('too many characters', "Tokenization is skipped for long lines for performance reasons. This can be configured via `editor.maxTokenizationLineLength`.")
			}], false, index++));
		}

		let isBeforeContent = false;

		for (const d of lineDecorations) {
			const startColumn = (d.range.startLineNumber === lineNumber) ? d.range.startColumn : 1;
			const endColumn = (d.range.endLineNumber === lineNumber) ? d.range.endColumn : maxColumn;

			const hoverMessage = d.options.hoverMessage;
			if (!hoverMessage || isEmptyMarkdownString(hoverMessage)) {
				continue;
			}

			if (d.options.beforeContentClassName) {
				isBeforeContent = true;
			}

			const range = new Range(anchor.range.startLineNumber, startColumn, anchor.range.startLineNumber, endColumn);
			result.push(new MarkdownHover(this, range, asArray(hoverMessage), isBeforeContent, index++));
		}

		return result;
	}

	public computeAsync(anchor: HoverAnchor, lineDecorations: IModelDecoration[], token: CancellationToken): AsyncIterableObject<MarkdownHover> {
		if (!this._editor.hasModel() || anchor.type !== HoverAnchorType.Range) {
			return AsyncIterableObject.EMPTY;
		}

		const model = this._editor.getModel();

		const hoverProviderRegistry = this._languageFeaturesService.hoverProvider;
		if (!hoverProviderRegistry.has(model)) {
			return AsyncIterableObject.EMPTY;
		}
		const markdownHovers = this._getMarkdownHovers(hoverProviderRegistry, model, anchor, token);
		return markdownHovers;
	}

	private _getMarkdownHovers(hoverProviderRegistry: LanguageFeatureRegistry<HoverProvider<DisposableHover>>, model: ITextModel, anchor: HoverRangeAnchor, token: CancellationToken): AsyncIterableObject<MarkdownHover> {
		const position = anchor.range.getStartPosition();
		const hoverProviderResults = fetchDisposableHovers(hoverProviderRegistry, model, position, token);
		const markdownHovers = hoverProviderResults.filter(item => !isEmptyMarkdownString(item.hover.contents))
			.map(item => {
				const range = item.hover.range ? Range.lift(item.hover.range) : anchor.range;
				const hoverSource = new HoverSource(item.hover, item.provider, position);
				return new MarkdownHover(this, range, item.hover.contents, false, item.ordinal, hoverSource);
			});
		return markdownHovers;
	}

	public renderHoverParts(context: IEditorHoverRenderContext, hoverParts: MarkdownHover[]): IDisposable {
<<<<<<< HEAD
		this._renderedHoverParts = new MarkdownRenderedHoverParts(hoverParts.map(c => c.clone()), context.fragment, this._editor, this._languageService, this._openerService, this._keybindingService, this._hoverService, context.onContentsChanged);
		return this._renderedHoverParts;
	}

	public updateFocusedHoverPartVerbosityLevel(action: HoverVerbosityAction) {
		this._renderedHoverParts?.updateFocusedHoverPartVerbosityLevel(action);
	}
}

interface RenderedHoverPart {
	renderedMarkdown: HTMLElement;
	disposables: DisposableStore;
	hoverSource?: HoverSource;
}

interface FocusedHoverInfo {
	hoverPartIndex: number;
	// TODO@aiday-mar is this needed?
	focusRemains: boolean;
}

class MarkdownRenderedHoverParts extends Disposable {

	private _renderedHoverParts: RenderedHoverPart[];
	private _hoverFocusInfo: FocusedHoverInfo = { hoverPartIndex: -1, focusRemains: false };

	constructor(
		hoverParts: MarkdownHover[], // we own!
		hoverPartsContainer: DocumentFragment,
		private readonly _editor: ICodeEditor,
		private readonly _languageService: ILanguageService,
		private readonly _openerService: IOpenerService,
		private readonly _keybindingService: IKeybindingService,
		private readonly _hoverService: IHoverService,
		private readonly _onFinishedRendering: () => void,
	) {
		super();
		this._renderedHoverParts = this._renderHoverParts(hoverParts, hoverPartsContainer, this._onFinishedRendering);
		this._register(toDisposable(() => {
			this._renderedHoverParts.forEach(renderedHoverPart => {
				renderedHoverPart.disposables.dispose();
			});
		}));
	}

	private _renderHoverParts(
		hoverParts: MarkdownHover[],
		hoverPartsContainer: DocumentFragment,
		onFinishedRendering: () => void,
	): RenderedHoverPart[] {
		hoverParts.sort(compareBy(hover => hover.ordinal, numberComparator));
		return hoverParts.map((hoverPart, hoverIndex) => {
			const renderedHoverPart = this._renderHoverPart(
				hoverIndex,
				hoverPart.contents,
				hoverPart.source,
				onFinishedRendering
			);
			hoverPartsContainer.appendChild(renderedHoverPart.renderedMarkdown);
			return renderedHoverPart;
		});
	}

	private _renderHoverPart(
		hoverPartIndex: number,
		hoverContents: IMarkdownString[],
		hoverSource: HoverSource | undefined,
		onFinishedRendering: () => void
	): RenderedHoverPart {

		const { renderedMarkdown, disposables } = this._renderMarkdownContent(hoverContents, onFinishedRendering);

		if (!hoverSource) {
			return { renderedMarkdown, disposables };
		}

		const canIncreaseVerbosity = hoverSource.supportsVerbosityAction(HoverVerbosityAction.Increase);
		const canDecreaseVerbosity = hoverSource.supportsVerbosityAction(HoverVerbosityAction.Decrease);

		if (!canIncreaseVerbosity && !canDecreaseVerbosity) {
			return { renderedMarkdown, disposables, hoverSource };
		}

		const actionsContainer = $('div.verbosity-actions');
		renderedMarkdown.prepend(actionsContainer);

		disposables.add(this._renderHoverExpansionAction(actionsContainer, HoverVerbosityAction.Increase, canIncreaseVerbosity));
		disposables.add(this._renderHoverExpansionAction(actionsContainer, HoverVerbosityAction.Decrease, canDecreaseVerbosity));

		const focusTracker = disposables.add(dom.trackFocus(renderedMarkdown));
		disposables.add(focusTracker.onDidFocus(() => {
			this._hoverFocusInfo = {
				hoverPartIndex,
				focusRemains: true
			};
		}));
		disposables.add(focusTracker.onDidBlur(() => {
			if (this._hoverFocusInfo?.focusRemains) {
				this._hoverFocusInfo.focusRemains = false;
				return;
			}
		}));
		return { renderedMarkdown, disposables, hoverSource };
	}

	private _renderMarkdownContent(
		markdownContent: IMarkdownString[],
		onFinishedRendering: () => void
	): RenderedHoverPart {
		const renderedMarkdown = $('div.hover-row');
		renderedMarkdown.tabIndex = 0;
		const renderedMarkdownContents = $('div.hover-row-contents');
		renderedMarkdown.appendChild(renderedMarkdownContents);
		const disposables = new DisposableStore();
		disposables.add(renderMarkdownInContainer(
			this._editor,
			renderedMarkdownContents,
			markdownContent,
			this._languageService,
			this._openerService,
			onFinishedRendering,
		));
		return { renderedMarkdown, disposables };
	}

	private _renderHoverExpansionAction(container: HTMLElement, action: HoverVerbosityAction, actionEnabled: boolean): DisposableStore {
		const store = new DisposableStore();
		const isActionIncrease = action === HoverVerbosityAction.Increase;
		const actionElement = dom.append(container, $(ThemeIcon.asCSSSelector(isActionIncrease ? increaseHoverVerbosityIcon : decreaseHoverVerbosityIcon)));
		actionElement.tabIndex = 0;
		if (isActionIncrease) {
			const kb = this._keybindingService.lookupKeybinding(INCREASE_HOVER_VERBOSITY_ACTION_ID);
			store.add(this._hoverService.setupUpdatableHover(getDefaultHoverDelegate('mouse'), actionElement, kb ?
				nls.localize('increaseVerbosityWithKb', "Increase Verbosity ({0})", kb.getLabel()) :
				nls.localize('increaseVerbosity', "Increase Verbosity")));
		} else {
			const kb = this._keybindingService.lookupKeybinding(DECREASE_HOVER_VERBOSITY_ACTION_ID);
			store.add(this._hoverService.setupUpdatableHover(getDefaultHoverDelegate('mouse'), actionElement, kb ?
				nls.localize('decreaseVerbosityWithKb', "Decrease Verbosity ({0})", kb.getLabel()) :
				nls.localize('decreaseVerbosity', "Decrease Verbosity")));
		}
		if (!actionEnabled) {
			actionElement.classList.add('disabled');
			return store;
		}
		actionElement.classList.add('enabled');
		const actionFunction = () => this.updateFocusedHoverPartVerbosityLevel(action);
		store.add(new ClickAction(actionElement, actionFunction));
		store.add(new KeyDownAction(actionElement, actionFunction, [KeyCode.Enter, KeyCode.Space]));
		return store;
	}

	public async updateFocusedHoverPartVerbosityLevel(action: HoverVerbosityAction): Promise<void> {
		const model = this._editor.getModel();
		if (!model) {
			return;
		}
		const hoverFocusedPartIndex = this._hoverFocusInfo.hoverPartIndex;
		const hoverRenderedPart = this._getRenderedHoverPartAtIndex(hoverFocusedPartIndex);
		if (!hoverRenderedPart || !hoverRenderedPart.hoverSource?.supportsVerbosityAction(action)) {
			return;
		}
		const hoverPosition = hoverRenderedPart.hoverSource.hoverPosition;
		const hoverProvider = hoverRenderedPart.hoverSource.hoverProvider;
		const hover = hoverRenderedPart.hoverSource.hover;
		const hoverContext: HoverContext = { action, previousHover: hover };

		let newHover: DisposableHover | null | undefined;
		try {
			newHover = await Promise.resolve(hoverProvider.provideHover(model, hoverPosition, CancellationToken.None, hoverContext));
		} catch (e) {
			onUnexpectedExternalError(e);
		}
		if (!newHover) {
			return;
		}

		const hoverSource = new HoverSource(newHover, hoverProvider, hoverPosition);
		const renderedHoverPart = this._renderHoverPart(
			hoverFocusedPartIndex,
			newHover.contents,
			hoverSource,
			this._onFinishedRendering
		);
		this._replaceRenderedHoverPartAtIndex(hoverFocusedPartIndex, renderedHoverPart);
		this._focusOnHoverPartWithIndex(hoverFocusedPartIndex);
		this._onFinishedRendering();
	}

	private _replaceRenderedHoverPartAtIndex(index: number, renderedHoverPart: RenderedHoverPart): void {
		if (index >= this._renderHoverParts.length || index < 0) {
			return;
		}
		const currentRenderedHoverPart = this._renderedHoverParts[index];
		const currentRenderedMarkdown = currentRenderedHoverPart.renderedMarkdown;
		currentRenderedMarkdown.replaceWith(renderedHoverPart.renderedMarkdown);
		this._renderedHoverParts[index] = renderedHoverPart;
		currentRenderedHoverPart.disposables.dispose();
	}

	private _focusOnHoverPartWithIndex(index: number): void {
		this._renderedHoverParts[index].renderedMarkdown.focus();
		this._hoverFocusInfo.focusRemains = true;
	}

	private _getRenderedHoverPartAtIndex(index: number): RenderedHoverPart | undefined {
		return this._renderedHoverParts[index];
=======
		const renderedMarkdown = $('div.hover-row');
		context.fragment.appendChild(renderedMarkdown);
		const renderedMarkdownContents = $('div.hover-row-contents');
		renderedMarkdown.appendChild(renderedMarkdownContents);
		return renderMarkdownHovers(renderedMarkdownContents, hoverParts, this._editor, this._languageService, this._openerService, context.onContentsChanged);
>>>>>>> 5ccc2db0
	}
}

export function renderMarkdownHovers(
	container: DocumentFragment | HTMLElement,
	hoverParts: MarkdownHover[],
	editor: ICodeEditor,
	languageService: ILanguageService,
	openerService: IOpenerService,
	onFinishedRendering: () => void
): IDisposable {

	// Sort hover parts to keep them stable since they might come in async, out-of-order
	hoverParts.sort(compareBy(hover => hover.ordinal, numberComparator));

	const disposables = new DisposableStore();
	for (const hoverPart of hoverParts) {
<<<<<<< HEAD
		disposables.add(renderMarkdownInContainer(
			editor,
			context.fragment,
			hoverPart.contents,
			languageService,
			openerService,
			context.onContentsChanged,
		));
=======
		for (const contents of hoverPart.contents) {
			if (isEmptyMarkdownString(contents)) {
				continue;
			}
			const markdownHoverElement = $('div.markdown-hover');
			const hoverContentsElement = dom.append(markdownHoverElement, $('div.hover-contents'));
			const renderer = disposables.add(new MarkdownRenderer({ editor }, languageService, openerService));
			disposables.add(renderer.onDidRenderAsync(() => {
				hoverContentsElement.className = 'hover-contents code-hover-contents';
				onFinishedRendering();
			}));
			const renderedContents = disposables.add(renderer.render(contents));
			hoverContentsElement.appendChild(renderedContents.element);
			container.appendChild(markdownHoverElement);
		}
>>>>>>> 5ccc2db0
	}
	return disposables;
}

function renderMarkdownInContainer(
	editor: ICodeEditor,
	container: DocumentFragment | HTMLElement,
	markdownStrings: IMarkdownString[],
	languageService: ILanguageService,
	openerService: IOpenerService,
	onFinishedRendering: () => void,
): IDisposable {
	const store = new DisposableStore();
	for (const contents of markdownStrings) {
		if (isEmptyMarkdownString(contents)) {
			continue;
		}
		const markdownHoverElement = $('div.markdown-hover');
		const hoverContentsElement = dom.append(markdownHoverElement, $('div.hover-contents'));
		const renderer = store.add(new MarkdownRenderer({ editor }, languageService, openerService));
		store.add(renderer.onDidRenderAsync(() => {
			hoverContentsElement.className = 'hover-contents code-hover-contents';
			onFinishedRendering();
		}));
		const renderedContents = store.add(renderer.render(contents));
		hoverContentsElement.appendChild(renderedContents.element);
		container.appendChild(markdownHoverElement);
	}
	return store;
}<|MERGE_RESOLUTION|>--- conflicted
+++ resolved
@@ -190,7 +190,6 @@
 	}
 
 	public renderHoverParts(context: IEditorHoverRenderContext, hoverParts: MarkdownHover[]): IDisposable {
-<<<<<<< HEAD
 		this._renderedHoverParts = new MarkdownRenderedHoverParts(hoverParts.map(c => c.clone()), context.fragment, this._editor, this._languageService, this._openerService, this._keybindingService, this._hoverService, context.onContentsChanged);
 		return this._renderedHoverParts;
 	}
@@ -398,13 +397,6 @@
 
 	private _getRenderedHoverPartAtIndex(index: number): RenderedHoverPart | undefined {
 		return this._renderedHoverParts[index];
-=======
-		const renderedMarkdown = $('div.hover-row');
-		context.fragment.appendChild(renderedMarkdown);
-		const renderedMarkdownContents = $('div.hover-row-contents');
-		renderedMarkdown.appendChild(renderedMarkdownContents);
-		return renderMarkdownHovers(renderedMarkdownContents, hoverParts, this._editor, this._languageService, this._openerService, context.onContentsChanged);
->>>>>>> 5ccc2db0
 	}
 }
 
@@ -422,7 +414,6 @@
 
 	const disposables = new DisposableStore();
 	for (const hoverPart of hoverParts) {
-<<<<<<< HEAD
 		disposables.add(renderMarkdownInContainer(
 			editor,
 			context.fragment,
@@ -431,23 +422,6 @@
 			openerService,
 			context.onContentsChanged,
 		));
-=======
-		for (const contents of hoverPart.contents) {
-			if (isEmptyMarkdownString(contents)) {
-				continue;
-			}
-			const markdownHoverElement = $('div.markdown-hover');
-			const hoverContentsElement = dom.append(markdownHoverElement, $('div.hover-contents'));
-			const renderer = disposables.add(new MarkdownRenderer({ editor }, languageService, openerService));
-			disposables.add(renderer.onDidRenderAsync(() => {
-				hoverContentsElement.className = 'hover-contents code-hover-contents';
-				onFinishedRendering();
-			}));
-			const renderedContents = disposables.add(renderer.render(contents));
-			hoverContentsElement.appendChild(renderedContents.element);
-			container.appendChild(markdownHoverElement);
-		}
->>>>>>> 5ccc2db0
 	}
 	return disposables;
 }
