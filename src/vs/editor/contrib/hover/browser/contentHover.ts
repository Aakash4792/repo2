/*---------------------------------------------------------------------------------------------
 *  Copyright (c) Microsoft Corporation. All rights reserved.
 *  Licensed under the MIT License. See License.txt in the project root for license information.
 *--------------------------------------------------------------------------------------------*/

import * as dom from 'vs/base/browser/dom';
import { HoverAction, HoverWidget, getHoverAriaLabel } from 'vs/base/browser/ui/hover/hoverWidget';
import { coalesce } from 'vs/base/common/arrays';
import { CancellationToken } from 'vs/base/common/cancellation';
import { KeyCode } from 'vs/base/common/keyCodes';
import { Disposable, DisposableStore, toDisposable } from 'vs/base/common/lifecycle';
import { ContentWidgetPositionPreference, IActiveCodeEditor, ICodeEditor, IContentWidgetPosition, IEditorMouseEvent, MouseTargetType } from 'vs/editor/browser/editorBrowser';
import { ConfigurationChangedEvent, EditorOption } from 'vs/editor/common/config/editorOptions';
import { Position } from 'vs/editor/common/core/position';
import { Range } from 'vs/editor/common/core/range';
import { IModelDecoration, PositionAffinity } from 'vs/editor/common/model';
import { ModelDecorationOptions } from 'vs/editor/common/model/textModel';
import { TokenizationRegistry } from 'vs/editor/common/languages';
import { HoverOperation, HoverStartMode, HoverStartSource, IHoverComputer } from 'vs/editor/contrib/hover/browser/hoverOperation';
import { HoverAnchor, HoverAnchorType, HoverParticipantRegistry, HoverRangeAnchor, IEditorHoverColorPickerWidget, IEditorHoverAction, IEditorHoverParticipant, IEditorHoverRenderContext, IEditorHoverStatusBar, IHoverPart } from 'vs/editor/contrib/hover/browser/hoverTypes';
import { IInstantiationService } from 'vs/platform/instantiation/common/instantiation';
import { IKeybindingService } from 'vs/platform/keybinding/common/keybinding';
import { AsyncIterableObject } from 'vs/base/common/async';
import { EditorContextKeys } from 'vs/editor/common/editorContextKeys';
import { IContextKey, IContextKeyService } from 'vs/platform/contextkey/common/contextkey';
import { ResizableContentWidget } from 'vs/editor/contrib/hover/browser/resizableContentWidget';
import { IConfigurationService } from 'vs/platform/configuration/common/configuration';
import { IAccessibilityService } from 'vs/platform/accessibility/common/accessibility';

const $ = dom.$;

export class ContentHoverController extends Disposable {

	private readonly _participants: IEditorHoverParticipant[];

	private readonly _widget: ContentHoverWidget;

	getWidgetContent(): string | undefined {
		const node = this._widget.getDomNode();
		if (!node.textContent) {
			return undefined;
		}
		return node.textContent;
	}

	private readonly _computer: ContentHoverComputer;
	private readonly _hoverOperation: HoverOperation<IHoverPart>;

	private _currentResult: HoverResult | null = null;

	constructor(
		private readonly _editor: ICodeEditor,
		@IInstantiationService private readonly _instantiationService: IInstantiationService,
		@IKeybindingService private readonly _keybindingService: IKeybindingService,
	) {
		super();

		this._widget = this._register(this._instantiationService.createInstance(ContentHoverWidget, this._editor));

		// Instantiate participants and sort them by `hoverOrdinal` which is relevant for rendering order.
		this._participants = [];
		for (const participant of HoverParticipantRegistry.getAll()) {
			this._participants.push(this._instantiationService.createInstance(participant, this._editor));
		}
		this._participants.sort((p1, p2) => p1.hoverOrdinal - p2.hoverOrdinal);

		this._computer = new ContentHoverComputer(this._editor, this._participants);
		this._hoverOperation = this._register(new HoverOperation(this._editor, this._computer));

		this._register(this._hoverOperation.onResult((result) => {
			if (!this._computer.anchor) {
				// invalid state, ignore result
				return;
			}
			const messages = (result.hasLoadingMessage ? this._addLoadingMessage(result.value) : result.value);
			this._withResult(new HoverResult(this._computer.anchor, messages, result.isComplete));
		}));
		this._register(dom.addStandardDisposableListener(this._widget.getDomNode(), 'keydown', (e) => {
			if (e.equals(KeyCode.Escape)) {
				this.hide();
			}
		}));
		this._register(TokenizationRegistry.onDidChange(() => {
			if (this._widget.position && this._currentResult) {
				this._setCurrentResult(this._currentResult); // render again
			}
		}));
	}

	get widget() {
		return this._widget;
	}

	/**
	 * Returns true if the hover shows now or will show.
	 */
	public maybeShowAt(mouseEvent: IEditorMouseEvent): boolean {
		if (this._widget.isResizing) {
			return true;
		}
		const anchorCandidates: HoverAnchor[] = [];

		for (const participant of this._participants) {
			if (participant.suggestHoverAnchor) {
				const anchor = participant.suggestHoverAnchor(mouseEvent);
				if (anchor) {
					anchorCandidates.push(anchor);
				}
			}
		}

		const target = mouseEvent.target;

		if (target.type === MouseTargetType.CONTENT_TEXT) {
			anchorCandidates.push(new HoverRangeAnchor(0, target.range, mouseEvent.event.posx, mouseEvent.event.posy));
		}

		if (target.type === MouseTargetType.CONTENT_EMPTY) {
			const epsilon = this._editor.getOption(EditorOption.fontInfo).typicalHalfwidthCharacterWidth / 2;
			if (!target.detail.isAfterLines && typeof target.detail.horizontalDistanceToText === 'number' && target.detail.horizontalDistanceToText < epsilon) {
				// Let hover kick in even when the mouse is technically in the empty area after a line, given the distance is small enough
				anchorCandidates.push(new HoverRangeAnchor(0, target.range, mouseEvent.event.posx, mouseEvent.event.posy));
			}
		}

		if (anchorCandidates.length === 0) {
			return this._startShowingOrUpdateHover(null, HoverStartMode.Delayed, HoverStartSource.Mouse, false, mouseEvent);
		}

		anchorCandidates.sort((a, b) => b.priority - a.priority);
		return this._startShowingOrUpdateHover(anchorCandidates[0], HoverStartMode.Delayed, HoverStartSource.Mouse, false, mouseEvent);
	}

	public startShowingAtRange(range: Range, mode: HoverStartMode, source: HoverStartSource, focus: boolean): void {
		this._startShowingOrUpdateHover(new HoverRangeAnchor(0, range, undefined, undefined), mode, source, focus, null);
	}

	/**
	 * Returns true if the hover shows now or will show.
	 */
	private _startShowingOrUpdateHover(anchor: HoverAnchor | null, mode: HoverStartMode, source: HoverStartSource, focus: boolean, mouseEvent: IEditorMouseEvent | null): boolean {
		if (!this._widget.position || !this._currentResult) {
			// The hover is not visible
			if (anchor) {
				this._startHoverOperationIfNecessary(anchor, mode, source, focus, false);
				return true;
			}
			return false;
		}

		// The hover is currently visible
		const hoverIsSticky = this._editor.getOption(EditorOption.hover).sticky;
		const isGettingCloser = (hoverIsSticky && mouseEvent && this._widget.isMouseGettingCloser(mouseEvent.event.posx, mouseEvent.event.posy));
		if (isGettingCloser) {
			// The mouse is getting closer to the hover, so we will keep the hover untouched
			// But we will kick off a hover update at the new anchor, insisting on keeping the hover visible.
			if (anchor) {
				this._startHoverOperationIfNecessary(anchor, mode, source, focus, true);
			}
			return true;
		}

		if (!anchor) {
			this._setCurrentResult(null);
			return false;
		}

		if (anchor && this._currentResult.anchor.equals(anchor)) {
			// The widget is currently showing results for the exact same anchor, so no update is needed
			return true;
		}

		if (!anchor.canAdoptVisibleHover(this._currentResult.anchor, this._widget.position)) {
			// The new anchor is not compatible with the previous anchor
			this._setCurrentResult(null);
			this._startHoverOperationIfNecessary(anchor, mode, source, focus, false);
			return true;
		}

		// We aren't getting any closer to the hover, so we will filter existing results
		// and keep those which also apply to the new anchor.
		this._setCurrentResult(this._currentResult.filter(anchor));
		this._startHoverOperationIfNecessary(anchor, mode, source, focus, false);
		return true;
	}

	private _startHoverOperationIfNecessary(anchor: HoverAnchor, mode: HoverStartMode, source: HoverStartSource, focus: boolean, insistOnKeepingHoverVisible: boolean): void {
		if (this._computer.anchor && this._computer.anchor.equals(anchor)) {
			// We have to start a hover operation at the exact same anchor as before, so no work is needed
			return;
		}

		this._hoverOperation.cancel();
		this._computer.anchor = anchor;
		this._computer.shouldFocus = focus;
		this._computer.source = source;
		this._computer.insistOnKeepingHoverVisible = insistOnKeepingHoverVisible;
		this._hoverOperation.start(mode);
	}

	private _setCurrentResult(hoverResult: HoverResult | null): void {
		if (this._currentResult === hoverResult) {
			// avoid updating the DOM to avoid resetting the user selection
			return;
		}
		if (hoverResult && hoverResult.messages.length === 0) {
			hoverResult = null;
		}
		this._currentResult = hoverResult;
		if (this._currentResult) {
			this._renderMessages(this._currentResult.anchor, this._currentResult.messages);
		} else {
			this._widget.hide();
		}
	}

	public hide(): void {
		this._computer.anchor = null;
		this._hoverOperation.cancel();
		this._setCurrentResult(null);
	}

	public get isColorPickerVisible(): boolean {
		return this._widget.isColorPickerVisible;
	}

	public get isVisibleFromKeyboard(): boolean {
		return this._widget.isVisibleFromKeyboard;
	}

	public get isVisible(): boolean {
		return this._widget.isVisible;
	}

	public get isFocused(): boolean {
		return this._widget.isFocused;
	}

	public get isResizing(): boolean {
		return this._widget.isResizing;
	}

	public containsNode(node: Node | null | undefined): boolean {
		return (node ? this._widget.getDomNode().contains(node) : false);
	}

	private _addLoadingMessage(result: IHoverPart[]): IHoverPart[] {
		if (this._computer.anchor) {
			for (const participant of this._participants) {
				if (participant.createLoadingMessage) {
					const loadingMessage = participant.createLoadingMessage(this._computer.anchor);
					if (loadingMessage) {
						return result.slice(0).concat([loadingMessage]);
					}
				}
			}
		}
		return result;
	}

	private _withResult(hoverResult: HoverResult): void {
		if (this._widget.position && this._currentResult && this._currentResult.isComplete) {
			// The hover is visible with a previous complete result.

			if (!hoverResult.isComplete) {
				// Instead of rendering the new partial result, we wait for the result to be complete.
				return;
			}

			if (this._computer.insistOnKeepingHoverVisible && hoverResult.messages.length === 0) {
				// The hover would now hide normally, so we'll keep the previous messages
				return;
			}
		}

		this._setCurrentResult(hoverResult);
	}

	private _renderMessages(anchor: HoverAnchor, messages: IHoverPart[]): void {
		const { showAtPosition, showAtSecondaryPosition, highlightRange } = ContentHoverController.computeHoverRanges(this._editor, anchor.range, messages);

		const disposables = new DisposableStore();
		const statusBar = disposables.add(new EditorHoverStatusBar(this._keybindingService));
		const fragment = document.createDocumentFragment();

		let colorPicker: IEditorHoverColorPickerWidget | null = null;
		const context: IEditorHoverRenderContext = {
			fragment,
			statusBar,
			setColorPicker: (widget) => colorPicker = widget,
			onContentsChanged: () => this._widget.onContentsChanged(),
			setMinimumDimensions: (dimensions: dom.Dimension) => this._widget.setMinimumDimensions(dimensions),
			hide: () => this.hide()
		};

		for (const participant of this._participants) {
			const hoverParts = messages.filter(msg => msg.owner === participant);
			if (hoverParts.length > 0) {
				disposables.add(participant.renderHoverParts(context, hoverParts));
			}
		}

		const isBeforeContent = messages.some(m => m.isBeforeContent);

		if (statusBar.hasContent) {
			fragment.appendChild(statusBar.hoverElement);
		}

		if (fragment.hasChildNodes()) {
			if (highlightRange) {
				const highlightDecoration = this._editor.createDecorationsCollection();
				highlightDecoration.set([{
					range: highlightRange,
					options: ContentHoverController._DECORATION_OPTIONS
				}]);
				disposables.add(toDisposable(() => {
					highlightDecoration.clear();
				}));
			}

			this._widget.showAt(fragment, new ContentHoverVisibleData(
				colorPicker,
				showAtPosition,
				showAtSecondaryPosition,
				this._editor.getOption(EditorOption.hover).above,
				this._computer.shouldFocus,
				this._computer.source,
				isBeforeContent,
				anchor.initialMousePosX,
				anchor.initialMousePosY,
				disposables
			));
		} else {
			disposables.dispose();
		}
	}

	private static readonly _DECORATION_OPTIONS = ModelDecorationOptions.register({
		description: 'content-hover-highlight',
		className: 'hoverHighlight'
	});

	public static computeHoverRanges(editor: ICodeEditor, anchorRange: Range, messages: IHoverPart[]) {
		let startColumnBoundary = 1;
		if (editor.hasModel()) {
			// Ensure the range is on the current view line
			const viewModel = editor._getViewModel();
			const coordinatesConverter = viewModel.coordinatesConverter;
			const anchorViewRange = coordinatesConverter.convertModelRangeToViewRange(anchorRange);
			const anchorViewRangeStart = new Position(anchorViewRange.startLineNumber, viewModel.getLineMinColumn(anchorViewRange.startLineNumber));
			startColumnBoundary = coordinatesConverter.convertViewPositionToModelPosition(anchorViewRangeStart).column;
		}
		// The anchor range is always on a single line
		const anchorLineNumber = anchorRange.startLineNumber;
		let renderStartColumn = anchorRange.startColumn;
		let highlightRange: Range = messages[0].range;
		let forceShowAtRange: Range | null = null;

		for (const msg of messages) {
			highlightRange = Range.plusRange(highlightRange, msg.range);
			if (msg.range.startLineNumber === anchorLineNumber && msg.range.endLineNumber === anchorLineNumber) {
				// this message has a range that is completely sitting on the line of the anchor
				renderStartColumn = Math.max(Math.min(renderStartColumn, msg.range.startColumn), startColumnBoundary);
			}
			if (msg.forceShowAtRange) {
				forceShowAtRange = msg.range;
			}
		}

		return {
			showAtPosition: forceShowAtRange ? forceShowAtRange.getStartPosition() : new Position(anchorLineNumber, anchorRange.startColumn),
			showAtSecondaryPosition: forceShowAtRange ? forceShowAtRange.getStartPosition() : new Position(anchorLineNumber, renderStartColumn),
			highlightRange
		};
	}

	public focus(): void {
		this._widget.focus();
	}

	public scrollUp(): void {
		this._widget.scrollUp();
	}

	public scrollDown(): void {
		this._widget.scrollDown();
	}

	public scrollLeft(): void {
		this._widget.scrollLeft();
	}

	public scrollRight(): void {
		this._widget.scrollRight();
	}

	public pageUp(): void {
		this._widget.pageUp();
	}

	public pageDown(): void {
		this._widget.pageDown();
	}

	public goToTop(): void {
		this._widget.goToTop();
	}

	public goToBottom(): void {
		this._widget.goToBottom();
	}
}

class HoverResult {

	constructor(
		public readonly anchor: HoverAnchor,
		public readonly messages: IHoverPart[],
		public readonly isComplete: boolean
	) { }

	public filter(anchor: HoverAnchor): HoverResult {
		const filteredMessages = this.messages.filter((m) => m.isValidForHoverAnchor(anchor));
		if (filteredMessages.length === this.messages.length) {
			return this;
		}
		return new FilteredHoverResult(this, this.anchor, filteredMessages, this.isComplete);
	}
}

class FilteredHoverResult extends HoverResult {

	constructor(
		private readonly original: HoverResult,
		anchor: HoverAnchor,
		messages: IHoverPart[],
		isComplete: boolean
	) {
		super(anchor, messages, isComplete);
	}

	public override filter(anchor: HoverAnchor): HoverResult {
		return this.original.filter(anchor);
	}
}

class ContentHoverVisibleData {

	public closestMouseDistance: number | undefined = undefined;

	constructor(
		public readonly colorPicker: IEditorHoverColorPickerWidget | null,
		public readonly showAtPosition: Position,
		public readonly showAtSecondaryPosition: Position,
		public readonly preferAbove: boolean,
		public readonly stoleFocus: boolean,
		public readonly source: HoverStartSource,
		public readonly isBeforeContent: boolean,
		public initialMousePosX: number | undefined,
		public initialMousePosY: number | undefined,
		public readonly disposables: DisposableStore
	) { }
}

const HORIZONTAL_SCROLLING_BY = 30;
const SCROLLBAR_WIDTH = 10;
const CONTAINER_HEIGHT_PADDING = 6;

export class ContentHoverWidget extends ResizableContentWidget {

	public static ID = 'editor.contrib.resizableContentHoverWidget';
	private static _lastDimensions: dom.Dimension = new dom.Dimension(0, 0);

	private _visibleData: ContentHoverVisibleData | undefined;
	private _positionPreference: ContentWidgetPositionPreference | undefined;
<<<<<<< HEAD
	private _initialWidth: number | undefined;
=======
	private _minimumSize: dom.Dimension;
	private _contentWidth: number;
>>>>>>> 61740bb6

	private readonly _hover: HoverWidget = this._register(new HoverWidget());
	private readonly _hoverVisibleKey: IContextKey<boolean>;
	private readonly _hoverFocusedKey: IContextKey<boolean>;

	public get isColorPickerVisible(): boolean {
		return Boolean(this._visibleData?.colorPicker);
	}

	public get isVisibleFromKeyboard(): boolean {
		return (this._visibleData?.source === HoverStartSource.Keyboard);
	}

	public get isVisible(): boolean {
		return this._hoverVisibleKey.get() ?? false;
	}

	public get isFocused(): boolean {
		return this._hoverFocusedKey.get() ?? false;
	}

	constructor(
		editor: ICodeEditor,
		@IContextKeyService contextKeyService: IContextKeyService,
		@IConfigurationService private readonly _configurationService: IConfigurationService,
		@IAccessibilityService private readonly _accessibilityService: IAccessibilityService,
		@IKeybindingService private readonly _keybindingService: IKeybindingService
	) {
		const minimumHeight = editor.getOption(EditorOption.lineHeight) + 8;
		const minimumWidth = 150;
		const minimumSize = new dom.Dimension(minimumWidth, minimumHeight);
		super(editor, minimumSize);
		this._minimumSize = minimumSize;
		this._contentWidth = minimumWidth; // we initially assume the content width to be the minimum width
		this._hoverVisibleKey = EditorContextKeys.hoverVisible.bindTo(contextKeyService);
		this._hoverFocusedKey = EditorContextKeys.hoverFocused.bindTo(contextKeyService);

		dom.append(this._resizableNode.domNode, this._hover.containerDomNode);
		this._resizableNode.domNode.style.zIndex = '50';

		this._register(this._editor.onDidLayoutChange(() => this._layout()));
		this._register(this._editor.onDidChangeConfiguration((e: ConfigurationChangedEvent) => {
			if (e.hasChanged(EditorOption.fontInfo)) {
				this._updateFont();
			}
		}));
		const focusTracker = this._register(dom.trackFocus(this._resizableNode.domNode));
		this._register(focusTracker.onDidFocus(() => {
			this._hoverFocusedKey.set(true);
		}));
		this._register(focusTracker.onDidBlur(() => {
			this._hoverFocusedKey.set(false);
		}));
		this._setHoverData(undefined);
		this._layout();
		this._editor.addContentWidget(this);

		this._hover.containerDomNode.ariaLabel = getHoverAriaLabel(this._configurationService.getValue('accessibility.verbosity.hover') === true && this._accessibilityService.isScreenReaderOptimized(), this._keybindingService.lookupKeybinding('editor.action.accessibleView')?.getAriaLabel()) ?? '';
	}

	public override dispose(): void {
		super.dispose();
		this._visibleData?.disposables.dispose();
		this._editor.removeContentWidget(this);
	}

	public getId(): string {
		return ContentHoverWidget.ID;
	}

	private static _applyDimensions(container: HTMLElement, width: number | string, height: number | string): void {
		const transformedWidth = typeof width === 'number' ? `${width}px` : width;
		const transformedHeight = typeof height === 'number' ? `${height}px` : height;
		container.style.width = transformedWidth;
		container.style.height = transformedHeight;
	}

	private _setContentsDomNodeDimensions(width: number | string, height: number | string): void {
		const contentsDomNode = this._hover.contentsDomNode;
		return ContentHoverWidget._applyDimensions(contentsDomNode, width, height);
	}

	private _setContainerDomNodeDimensions(width: number | string, height: number | string): void {
		const containerDomNode = this._hover.containerDomNode;
		return ContentHoverWidget._applyDimensions(containerDomNode, width, height);
	}

	private _setHoverWidgetDimensions(width: number | string, height: number | string): void {
		this._setContentsDomNodeDimensions(width, height);
		this._setContainerDomNodeDimensions(width, height);
		this._layoutContentWidget();
	}

	private static _applyMaxDimensions(container: HTMLElement, width: number | string, height: number | string) {
		const transformedWidth = typeof width === 'number' ? `${width}px` : width;
		const transformedHeight = typeof height === 'number' ? `${height}px` : height;
		container.style.maxWidth = transformedWidth;
		container.style.maxHeight = transformedHeight;
	}

	private _setHoverWidgetMaxDimensions(width: number | string, height: number | string): void {
		ContentHoverWidget._applyMaxDimensions(this._hover.contentsDomNode, width, height);
		ContentHoverWidget._applyMaxDimensions(this._hover.containerDomNode, width, height);
		this._hover.containerDomNode.style.setProperty('--vscode-hover-maxWidth', typeof width === 'number' ? `${width}px` : width);
		this._layoutContentWidget();
	}

	private _hasHorizontalScrollbar(): boolean {
		const scrollDimensions = this._hover.scrollbar.getScrollDimensions();
		const hasHorizontalScrollbar = scrollDimensions.scrollWidth > scrollDimensions.width;
		return hasHorizontalScrollbar;
	}

	private _adjustContentsBottomPadding(): void {
		const contentsDomNode = this._hover.contentsDomNode;
		const extraBottomPadding = `${this._hover.scrollbar.options.horizontalScrollbarSize}px`;
		if (contentsDomNode.style.paddingBottom !== extraBottomPadding) {
			contentsDomNode.style.paddingBottom = extraBottomPadding;
		}
	}

	private _setAdjustedHoverWidgetDimensions(size: dom.Dimension): void {
		this._setHoverWidgetMaxDimensions('none', 'none');
		const width = size.width;
		const height = size.height;
		this._setHoverWidgetDimensions(width, height);
		// measure if widget has horizontal scrollbar after setting the dimensions
		if (this._hasHorizontalScrollbar()) {
			this._adjustContentsBottomPadding();
			this._setContentsDomNodeDimensions(width, height - SCROLLBAR_WIDTH);
		}
	}

	private _setResizableNodeMaxDimensions(): void {
		const maxRenderingWidth = this._findMaximumRenderingWidth() ?? Infinity;
		const maxRenderingHeight = this._findMaximumRenderingHeight() ?? Infinity;
		this._resizableNode.maxSize = new dom.Dimension(maxRenderingWidth, maxRenderingHeight);
		this._setHoverWidgetMaxDimensions(maxRenderingWidth, maxRenderingHeight);
	}

	protected override _resize(size: dom.Dimension): void {
		ContentHoverWidget._lastDimensions = new dom.Dimension(size.width, size.height);
		this._setAdjustedHoverWidgetDimensions(size);
		this._resizableNode.layout(size.height, size.width);
		this._setResizableNodeMaxDimensions();
		this._hover.scrollbar.scanDomNode();
		this._editor.layoutContentWidget(this);
		this._visibleData?.colorPicker?.layout();
	}

	private _findAvailableSpaceVertically(): number | undefined {
		const position = this._visibleData?.showAtPosition;
		if (!position) {
			return;
		}
		return this._positionPreference === ContentWidgetPositionPreference.ABOVE ? this._availableVerticalSpaceAbove(position) : this._availableVerticalSpaceBelow(position);
	}

	private _findMaximumRenderingHeight(): number | undefined {
		const availableSpace = this._findAvailableSpaceVertically();
		if (!availableSpace) {
			return;
		}
		// Padding needed in order to stop the resizing down to a smaller height
		let maximumHeight = CONTAINER_HEIGHT_PADDING;
		Array.from(this._hover.contentsDomNode.children).forEach((hoverElement) => {
			maximumHeight += hoverElement.clientHeight;
		});
		if (this._hasHorizontalScrollbar()) {
			maximumHeight += SCROLLBAR_WIDTH;
		}
		return Math.min(availableSpace, maximumHeight);
	}

	private _isHoverTextOverflowing(): boolean {
		let overflowing = false;
		Array.from(this._hover.contentsDomNode.children).forEach((hoverElement) => {
			overflowing = overflowing || hoverElement.scrollWidth > hoverElement.clientWidth;
		});
		return overflowing;
	}

	private _findMaximumRenderingWidth(): number | undefined {
		if (!this._editor || !this._editor.hasModel()) {
			return;
		}
		this._setHoverWrapping(false);
		const overflowing = this._isHoverTextOverflowing();
		this._setHoverWrapping(true);

		if (overflowing || (this._initialWidth && this._hover.containerDomNode.clientWidth < this._initialWidth)) {
			const bodyBoxWidth = dom.getClientArea(document.body).width;
			const horizontalPadding = 14;
			return bodyBoxWidth - horizontalPadding;
		} else {
			return this._hover.containerDomNode.clientWidth + 2;
		}
	}

	public isMouseGettingCloser(posx: number, posy: number): boolean {
		if (!this._visibleData) {
			return false;
		}
		if (typeof this._visibleData.initialMousePosX === 'undefined' || typeof this._visibleData.initialMousePosY === 'undefined') {
			this._visibleData.initialMousePosX = posx;
			this._visibleData.initialMousePosY = posy;
			return false;
		}

		const widgetRect = dom.getDomNodePagePosition(this.getDomNode());
		if (typeof this._visibleData.closestMouseDistance === 'undefined') {
			this._visibleData.closestMouseDistance = computeDistanceFromPointToRectangle(this._visibleData.initialMousePosX, this._visibleData.initialMousePosY, widgetRect.left, widgetRect.top, widgetRect.width, widgetRect.height);
		}
		const distance = computeDistanceFromPointToRectangle(posx, posy, widgetRect.left, widgetRect.top, widgetRect.width, widgetRect.height);
		if (distance > this._visibleData.closestMouseDistance + 4 /* tolerance of 4 pixels */) {
			// The mouse is getting farther away
			return false;
		}
		this._visibleData.closestMouseDistance = Math.min(this._visibleData.closestMouseDistance, distance);
		return true;
	}

	private _setHoverData(hoverData: ContentHoverVisibleData | undefined): void {
		this._visibleData?.disposables.dispose();
		this._visibleData = hoverData;
		this._hoverVisibleKey.set(!!hoverData);
		this._hover.containerDomNode.classList.toggle('hidden', !hoverData);
	}

	private _layout(): void {
		const { fontSize, lineHeight } = this._editor.getOption(EditorOption.fontInfo);
		const contentsDomNode = this._hover.contentsDomNode;
		contentsDomNode.style.fontSize = `${fontSize}px`;
		contentsDomNode.style.lineHeight = `${lineHeight / fontSize}`;
		this._updateMaxDimensions();
	}

	private _updateFont(): void {
		const codeClasses: HTMLElement[] = Array.prototype.slice.call(this._hover.contentsDomNode.getElementsByClassName('code'));
		codeClasses.forEach(node => this._editor.applyFontInfo(node));
	}

	private _updateContent(node: DocumentFragment): void {
		const contentsDomNode = this._hover.contentsDomNode;
		contentsDomNode.style.paddingBottom = '';
		contentsDomNode.textContent = '';
		contentsDomNode.appendChild(node);
	}

	private _layoutContentWidget(): void {
		this._editor.layoutContentWidget(this);
		this._hover.onContentsChanged();
	}

	private _updateMaxDimensions() {
		const height = Math.max(this._editor.getLayoutInfo().height / 4, 250, ContentHoverWidget._lastDimensions.height);
		const width = Math.max(this._editor.getLayoutInfo().width * 0.66, 500, ContentHoverWidget._lastDimensions.width);
		this._setHoverWidgetMaxDimensions(width, height);
	}

	private _render(node: DocumentFragment, hoverData: ContentHoverVisibleData) {
		this._setHoverData(hoverData);
		this._updateFont();
		this._updateContent(node);
		this._updateMaxDimensions();
		this.onContentsChanged();
		// Simply force a synchronous render on the editor
		// such that the widget does not really render with left = '0px'
		this._editor.render();
	}

	override getPosition(): IContentWidgetPosition | null {
		if (!this._visibleData) {
			return null;
		}
		return {
			position: this._visibleData.showAtPosition,
			secondaryPosition: this._visibleData.showAtSecondaryPosition,
			positionAffinity: this._visibleData.isBeforeContent ? PositionAffinity.LeftOfInjectedText : undefined,
			preference: [this._positionPreference ?? ContentWidgetPositionPreference.ABOVE]
		};
	}

	private _setHoverWrapping(shouldWrap: boolean): void {
		if (shouldWrap) {
			this._hover.containerDomNode.style.removeProperty('--vscode-hover-whiteSpace');
			this._hover.containerDomNode.style.removeProperty('--vscode-hover-sourceWhiteSpace');
		} else {
			this._hover.containerDomNode.style.setProperty('--vscode-hover-whiteSpace', 'nowrap');
			this._hover.containerDomNode.style.setProperty('--vscode-hover-sourceWhiteSpace', 'nowrap');
		}
	}

	public showAt(node: DocumentFragment, hoverData: ContentHoverVisibleData): void {
		if (!this._editor || !this._editor.hasModel()) {
			return;
		}
		this._render(node, hoverData);
		const widgetHeight = dom.getTotalHeight(this._hover.containerDomNode);
		const widgetPosition = hoverData.showAtPosition;
		this._positionPreference = this._findPositionPreference(widgetHeight, widgetPosition) ?? ContentWidgetPositionPreference.ABOVE;

		// See https://github.com/microsoft/vscode/issues/140339
		// TODO: Doing a second layout of the hover after force rendering the editor
		this.onContentsChanged();
		if (hoverData.stoleFocus) {
			this._hover.containerDomNode.focus();
		}
		hoverData.colorPicker?.layout();
	}

	public hide(): void {
		if (!this._visibleData) {
			return;
		}
		const stoleFocus = this._visibleData.stoleFocus || this._hoverFocusedKey.get();
		this._setHoverData(undefined);
		this._resizableNode.maxSize = new dom.Dimension(Infinity, Infinity);
		this._resizableNode.clearSashHoverState();
		this._hoverFocusedKey.set(false);
		this._editor.layoutContentWidget(this);
		if (stoleFocus) {
			this._editor.focus();
		}
	}

	private _removeConstraintsRenderNormally(): void {
		// Added because otherwise the initial size of the hover content is smaller than should be
		const layoutInfo = this._editor.getLayoutInfo();
		this._resizableNode.layout(layoutInfo.height, layoutInfo.width);
		this._setHoverWidgetDimensions('auto', 'auto');
	}

	private _adjustHoverHeightForScrollbar(height: number) {
		const containerDomNode = this._hover.containerDomNode;
		const contentsDomNode = this._hover.contentsDomNode;
		const maxRenderingHeight = this._findMaximumRenderingHeight() ?? Infinity;
		this._setContainerDomNodeDimensions(dom.getTotalWidth(containerDomNode), Math.min(maxRenderingHeight, height));
		this._setContentsDomNodeDimensions(dom.getTotalWidth(contentsDomNode), Math.min(maxRenderingHeight, height - SCROLLBAR_WIDTH));
	}

	public setMinimumDimensions(dimensions: dom.Dimension): void {
		// We combine the new minimum dimensions with the previous ones
		this._minimumSize = new dom.Dimension(
			Math.max(this._minimumSize.width, dimensions.width),
			Math.max(this._minimumSize.height, dimensions.height)
		);
		this._updateMinimumWidth();
	}

	private _updateMinimumWidth(): void {
		// We want to avoid that the hover is artificially large, so we use the content width as minimum width
		this._resizableNode.minSize = new dom.Dimension(Math.min(this._contentWidth, this._minimumSize.width), this._minimumSize.height);
	}

	public onContentsChanged(): void {
		this._removeConstraintsRenderNormally();
		const containerDomNode = this._hover.containerDomNode;

		let height = dom.getTotalHeight(containerDomNode);
		let width = dom.getTotalWidth(containerDomNode);
		this._resizableNode.layout(height, width);

		this._setHoverWidgetDimensions(width, height);

		height = dom.getTotalHeight(containerDomNode);
		width = dom.getTotalWidth(containerDomNode);
		this._contentWidth = width;
		this._updateMinimumWidth();
		this._resizableNode.layout(height, width);

		if (this._hasHorizontalScrollbar()) {
			this._adjustContentsBottomPadding();
			this._adjustHoverHeightForScrollbar(height);
		}
		if (this._visibleData?.showAtPosition) {
			const widgetHeight = dom.getTotalHeight(this._hover.containerDomNode);
			this._positionPreference = this._findPositionPreference(widgetHeight, this._visibleData.showAtPosition);
		}
		this._layoutContentWidget();
		this._initialWidth = this._hover.containerDomNode.clientWidth;
	}

	public focus(): void {
		this._hover.containerDomNode.focus();
	}

	public scrollUp(): void {
		const scrollTop = this._hover.scrollbar.getScrollPosition().scrollTop;
		const fontInfo = this._editor.getOption(EditorOption.fontInfo);
		this._hover.scrollbar.setScrollPosition({ scrollTop: scrollTop - fontInfo.lineHeight });
	}

	public scrollDown(): void {
		const scrollTop = this._hover.scrollbar.getScrollPosition().scrollTop;
		const fontInfo = this._editor.getOption(EditorOption.fontInfo);
		this._hover.scrollbar.setScrollPosition({ scrollTop: scrollTop + fontInfo.lineHeight });
	}

	public scrollLeft(): void {
		const scrollLeft = this._hover.scrollbar.getScrollPosition().scrollLeft;
		this._hover.scrollbar.setScrollPosition({ scrollLeft: scrollLeft - HORIZONTAL_SCROLLING_BY });
	}

	public scrollRight(): void {
		const scrollLeft = this._hover.scrollbar.getScrollPosition().scrollLeft;
		this._hover.scrollbar.setScrollPosition({ scrollLeft: scrollLeft + HORIZONTAL_SCROLLING_BY });
	}

	public pageUp(): void {
		const scrollTop = this._hover.scrollbar.getScrollPosition().scrollTop;
		const scrollHeight = this._hover.scrollbar.getScrollDimensions().height;
		this._hover.scrollbar.setScrollPosition({ scrollTop: scrollTop - scrollHeight });
	}

	public pageDown(): void {
		const scrollTop = this._hover.scrollbar.getScrollPosition().scrollTop;
		const scrollHeight = this._hover.scrollbar.getScrollDimensions().height;
		this._hover.scrollbar.setScrollPosition({ scrollTop: scrollTop + scrollHeight });
	}

	public goToTop(): void {
		this._hover.scrollbar.setScrollPosition({ scrollTop: 0 });
	}

	public goToBottom(): void {
		this._hover.scrollbar.setScrollPosition({ scrollTop: this._hover.scrollbar.getScrollDimensions().scrollHeight });
	}
}

export class EditorHoverStatusBar extends Disposable implements IEditorHoverStatusBar {

	public readonly hoverElement: HTMLElement;
	private readonly actionsElement: HTMLElement;
	private _hasContent: boolean = false;

	public get hasContent() {
		return this._hasContent;
	}

	constructor(
		@IKeybindingService private readonly _keybindingService: IKeybindingService,
	) {
		super();
		this.hoverElement = $('div.hover-row.status-bar');
		this.actionsElement = dom.append(this.hoverElement, $('div.actions'));
	}

	public addAction(actionOptions: { label: string; iconClass?: string; run: (target: HTMLElement) => void; commandId: string }): IEditorHoverAction {
		const keybinding = this._keybindingService.lookupKeybinding(actionOptions.commandId);
		const keybindingLabel = keybinding ? keybinding.getLabel() : null;
		this._hasContent = true;
		return this._register(HoverAction.render(this.actionsElement, actionOptions, keybindingLabel));
	}

	public append(element: HTMLElement): HTMLElement {
		const result = dom.append(this.actionsElement, element);
		this._hasContent = true;
		return result;
	}
}

class ContentHoverComputer implements IHoverComputer<IHoverPart> {

	private _anchor: HoverAnchor | null = null;
	public get anchor(): HoverAnchor | null { return this._anchor; }
	public set anchor(value: HoverAnchor | null) { this._anchor = value; }

	private _shouldFocus: boolean = false;
	public get shouldFocus(): boolean { return this._shouldFocus; }
	public set shouldFocus(value: boolean) { this._shouldFocus = value; }

	private _source: HoverStartSource = HoverStartSource.Mouse;
	public get source(): HoverStartSource { return this._source; }
	public set source(value: HoverStartSource) { this._source = value; }

	private _insistOnKeepingHoverVisible: boolean = false;
	public get insistOnKeepingHoverVisible(): boolean { return this._insistOnKeepingHoverVisible; }
	public set insistOnKeepingHoverVisible(value: boolean) { this._insistOnKeepingHoverVisible = value; }

	constructor(
		private readonly _editor: ICodeEditor,
		private readonly _participants: readonly IEditorHoverParticipant[]
	) {
	}

	private static _getLineDecorations(editor: IActiveCodeEditor, anchor: HoverAnchor): IModelDecoration[] {
		if (anchor.type !== HoverAnchorType.Range && !anchor.supportsMarkerHover) {
			return [];
		}

		const model = editor.getModel();
		const lineNumber = anchor.range.startLineNumber;

		if (lineNumber > model.getLineCount()) {
			// invalid line
			return [];
		}

		const maxColumn = model.getLineMaxColumn(lineNumber);
		return editor.getLineDecorations(lineNumber).filter((d) => {
			if (d.options.isWholeLine) {
				return true;
			}

			const startColumn = (d.range.startLineNumber === lineNumber) ? d.range.startColumn : 1;
			const endColumn = (d.range.endLineNumber === lineNumber) ? d.range.endColumn : maxColumn;
			if (d.options.showIfCollapsed) {
				// Relax check around `showIfCollapsed` decorations to also include +/- 1 character
				if (startColumn > anchor.range.startColumn + 1 || anchor.range.endColumn - 1 > endColumn) {
					return false;
				}
			} else {
				if (startColumn > anchor.range.startColumn || anchor.range.endColumn > endColumn) {
					return false;
				}
			}

			return true;
		});
	}

	public computeAsync(token: CancellationToken): AsyncIterableObject<IHoverPart> {
		const anchor = this._anchor;

		if (!this._editor.hasModel() || !anchor) {
			return AsyncIterableObject.EMPTY;
		}

		const lineDecorations = ContentHoverComputer._getLineDecorations(this._editor, anchor);
		return AsyncIterableObject.merge(
			this._participants.map((participant) => {
				if (!participant.computeAsync) {
					return AsyncIterableObject.EMPTY;
				}
				return participant.computeAsync(anchor, lineDecorations, token);
			})
		);
	}

	public computeSync(): IHoverPart[] {
		if (!this._editor.hasModel() || !this._anchor) {
			return [];
		}

		const lineDecorations = ContentHoverComputer._getLineDecorations(this._editor, this._anchor);

		let result: IHoverPart[] = [];
		for (const participant of this._participants) {
			result = result.concat(participant.computeSync(this._anchor, lineDecorations));
		}

		return coalesce(result);
	}
}

function computeDistanceFromPointToRectangle(pointX: number, pointY: number, left: number, top: number, width: number, height: number): number {
	const x = (left + width / 2); // x center of rectangle
	const y = (top + height / 2); // y center of rectangle
	const dx = Math.max(Math.abs(pointX - x) - width / 2, 0);
	const dy = Math.max(Math.abs(pointY - y) - height / 2, 0);
	return Math.sqrt(dx * dx + dy * dy);
}<|MERGE_RESOLUTION|>--- conflicted
+++ resolved
@@ -473,12 +473,9 @@
 
 	private _visibleData: ContentHoverVisibleData | undefined;
 	private _positionPreference: ContentWidgetPositionPreference | undefined;
-<<<<<<< HEAD
-	private _initialWidth: number | undefined;
-=======
 	private _minimumSize: dom.Dimension;
 	private _contentWidth: number;
->>>>>>> 61740bb6
+	private _initialWidth: number | undefined;
 
 	private readonly _hover: HoverWidget = this._register(new HoverWidget());
 	private readonly _hoverVisibleKey: IContextKey<boolean>;
