/*---------------------------------------------------------------------------------------------
 *  Copyright (c) Microsoft Corporation. All rights reserved.
 *  Licensed under the MIT License. See License.txt in the project root for license information.
 *--------------------------------------------------------------------------------------------*/

import { ContextSubMenu } from 'vs/base/browser/contextmenu';
import { $ } from 'vs/base/browser/dom';
import { Action, IAction } from 'vs/base/common/actions';
import { coalesce, findFirstInSorted } from 'vs/base/common/arrays';
import { CancelablePromise, createCancelablePromise, Delayer } from 'vs/base/common/async';
import { onUnexpectedError } from 'vs/base/common/errors';
import { KeyCode, KeyMod } from 'vs/base/common/keyCodes';
import { dispose, IDisposable } from 'vs/base/common/lifecycle';
import 'vs/css!./media/review';
import { IMarginData } from 'vs/editor/browser/controller/mouseTarget';
import { IActiveCodeEditor, ICodeEditor, IEditorMouseEvent, isCodeEditor, isDiffEditor, IViewZone, MouseTargetType } from 'vs/editor/browser/editorBrowser';
import { EditorAction, registerEditorAction, registerEditorContribution } from 'vs/editor/browser/editorExtensions';
import { ICodeEditorService } from 'vs/editor/browser/services/codeEditorService';
import { IRange, Range } from 'vs/editor/common/core/range';
import { IEditorContribution, IModelChangedEvent } from 'vs/editor/common/editorCommon';
import { IModelDecorationOptions } from 'vs/editor/common/model';
import { ModelDecorationOptions } from 'vs/editor/common/model/textModel';
import * as modes from 'vs/editor/common/modes';
import { peekViewResultsBackground, peekViewResultsSelectionBackground, peekViewTitleBackground } from 'vs/editor/contrib/referenceSearch/referencesWidget';
import * as nls from 'vs/nls';
import { CommandsRegistry } from 'vs/platform/commands/common/commands';
import { IContextMenuService } from 'vs/platform/contextview/browser/contextView';
import { IInstantiationService, ServicesAccessor } from 'vs/platform/instantiation/common/instantiation';
import { KeybindingsRegistry, KeybindingWeight } from 'vs/platform/keybinding/common/keybindingsRegistry';
import { IQuickInputService, IQuickPickItem, QuickPickInput } from 'vs/platform/quickinput/common/quickInput';
import { editorForeground } from 'vs/platform/theme/common/colorRegistry';
import { registerThemingParticipant } from 'vs/platform/theme/common/themeService';
import { STATUS_BAR_ITEM_ACTIVE_BACKGROUND, STATUS_BAR_ITEM_HOVER_BACKGROUND } from 'vs/workbench/common/theme';
import { overviewRulerCommentingRangeForeground } from 'vs/workbench/contrib/comments/browser/commentGlyphWidget';
import { ICommentInfo, ICommentService } from 'vs/workbench/contrib/comments/browser/commentService';
import { COMMENTEDITOR_DECORATION_KEY, ReviewZoneWidget } from 'vs/workbench/contrib/comments/browser/commentThreadWidget';
import { ctxCommentEditorFocused, SimpleCommentEditor } from 'vs/workbench/contrib/comments/browser/simpleCommentEditor';
import { IEditorService } from 'vs/workbench/services/editor/common/editorService';

export const ID = 'editor.contrib.review';

export class ReviewViewZone implements IViewZone {
	public readonly afterLineNumber: number;
	public readonly domNode: HTMLElement;
	private callback: (top: number) => void;

	constructor(afterLineNumber: number, onDomNodeTop: (top: number) => void) {
		this.afterLineNumber = afterLineNumber;
		this.callback = onDomNodeTop;

		this.domNode = $('.review-viewzone');
	}

	onDomNodeTop(top: number): void {
		this.callback(top);
	}
}

class CommentingRangeDecoration {
	private _decorationId: string;

	public get id(): string {
		return this._decorationId;
	}

	constructor(private _editor: ICodeEditor, private _ownerId: string, private _extensionId: string | undefined, private _label: string | undefined, private _range: IRange, commentingOptions: ModelDecorationOptions, private commentingRangesInfo: modes.CommentingRanges) {
		const startLineNumber = _range.startLineNumber;
		const endLineNumber = _range.endLineNumber;
		let commentingRangeDecorations = [{
			range: {
				startLineNumber: startLineNumber, startColumn: 1,
				endLineNumber: endLineNumber, endColumn: 1
			},
			options: commentingOptions
		}];

		let model = this._editor.getModel();
		if (model) {
			this._decorationId = model.deltaDecorations([this._decorationId], commentingRangeDecorations)[0];
		}
	}

	public getCommentAction(): { ownerId: string, extensionId: string | undefined, label: string | undefined, commentingRangesInfo: modes.CommentingRanges } {
		return {
			extensionId: this._extensionId,
			label: this._label,
			ownerId: this._ownerId,
			commentingRangesInfo: this.commentingRangesInfo
		};
	}

	public getOriginalRange() {
		return this._range;
	}

	public getActiveRange() {
		return this._editor.getModel()!.getDecorationRange(this._decorationId);
	}
}
class CommentingRangeDecorator {

	private decorationOptions: ModelDecorationOptions;
	private commentingRangeDecorations: CommentingRangeDecoration[] = [];
	private disposables: IDisposable[] = [];

	constructor() {
		const decorationOptions: IModelDecorationOptions = {
			isWholeLine: true,
			linesDecorationsClassName: 'comment-range-glyph comment-diff-added'
		};

		this.decorationOptions = ModelDecorationOptions.createDynamic(decorationOptions);
	}

	public update(editor: ICodeEditor, commentInfos: ICommentInfo[]) {
		let model = editor.getModel();
		if (!model) {
			return;
		}

		let commentingRangeDecorations: CommentingRangeDecoration[] = [];
		for (const info of commentInfos) {
			info.commentingRanges.ranges.forEach(range => {
				commentingRangeDecorations.push(new CommentingRangeDecoration(editor, info.owner, info.extensionId, info.label, range, this.decorationOptions, info.commentingRanges));
			});
		}

		let oldDecorations = this.commentingRangeDecorations.map(decoration => decoration.id);
		editor.deltaDecorations(oldDecorations, []);

		this.commentingRangeDecorations = commentingRangeDecorations;
	}

	public getMatchedCommentAction(line: number) {
		let result = [];
		for (const decoration of this.commentingRangeDecorations) {
			const range = decoration.getActiveRange();
			if (range && range.startLineNumber <= line && line <= range.endLineNumber) {
				result.push(decoration.getCommentAction());
			}
		}

		return result;
	}

	public dispose(): void {
		this.disposables = dispose(this.disposables);
		this.commentingRangeDecorations = [];
	}
}

export class ReviewController implements IEditorContribution {
	private globalToDispose: IDisposable[];
	private localToDispose: IDisposable[];
	private editor: ICodeEditor;
	private _commentWidgets: ReviewZoneWidget[];
	private _commentInfos: ICommentInfo[];
	private _commentingRangeDecorator: CommentingRangeDecorator;
	private mouseDownInfo: { lineNumber: number } | null = null;
	private _commentingRangeSpaceReserved = false;
	private _computePromise: CancelablePromise<Array<ICommentInfo | null>> | null;
	private _addInProgress: boolean;
	private _emptyThreadsToAddQueue: [number, IEditorMouseEvent | undefined][] = [];
	private _computeCommentingRangePromise: CancelablePromise<ICommentInfo[]> | null;
	private _computeCommentingRangeScheduler: Delayer<Array<ICommentInfo | null>> | null;
<<<<<<< HEAD
	private _pendingCommentCache: { [key: number]: { [key: string]: string } };
=======
	private _pendingCommentCache: { [key: string]: { [key: string]: string } };
>>>>>>> 79186fa0

	constructor(
		editor: ICodeEditor,
		@ICommentService private readonly commentService: ICommentService,
		@IInstantiationService private readonly instantiationService: IInstantiationService,
		@ICodeEditorService private readonly codeEditorService: ICodeEditorService,
		@IContextMenuService readonly contextMenuService: IContextMenuService,
		@IQuickInputService private readonly quickInputService: IQuickInputService
	) {
		this.editor = editor;
		this.globalToDispose = [];
		this.localToDispose = [];
		this._commentInfos = [];
		this._commentWidgets = [];
		this._pendingCommentCache = {};
		this._computePromise = null;

		this._commentingRangeDecorator = new CommentingRangeDecorator();

		this.globalToDispose.push(this.commentService.onDidDeleteDataProvider(ownerId => {
			delete this._pendingCommentCache[ownerId];
			this.beginCompute();
		}));
		this.globalToDispose.push(this.commentService.onDidSetDataProvider(_ => this.beginCompute()));

		this.globalToDispose.push(this.commentService.onDidSetResourceCommentInfos(e => {
			const editorURI = this.editor && this.editor.hasModel() && this.editor.getModel().uri;
			if (editorURI && editorURI.toString() === e.resource.toString()) {
				this.setComments(e.commentInfos.filter(commentInfo => commentInfo !== null));
			}
		}));

		this.globalToDispose.push(this.editor.onDidChangeModel(e => this.onModelChanged(e)));
		this.codeEditorService.registerDecorationType(COMMENTEDITOR_DECORATION_KEY, {});
		this.beginCompute();
	}

	private beginCompute(): Promise<void> {
		this._computePromise = createCancelablePromise(token => {
			const editorURI = this.editor && this.editor.hasModel() && this.editor.getModel().uri;

			if (editorURI) {
				return this.commentService.getComments(editorURI);
			}

			return Promise.resolve([]);
		});

		return this._computePromise.then(commentInfos => {
			this.setComments(coalesce(commentInfos));
			this._computePromise = null;
		}, error => console.log(error));
	}

	private beginComputeCommentingRanges() {
		if (this._computeCommentingRangeScheduler) {
			if (this._computeCommentingRangePromise) {
				this._computeCommentingRangePromise.cancel();
				this._computeCommentingRangePromise = null;
			}

			this._computeCommentingRangeScheduler.trigger(() => {
				const editorURI = this.editor && this.editor.hasModel() && this.editor.getModel().uri;

				if (editorURI) {
					return this.commentService.getComments(editorURI);
				}

				return Promise.resolve([]);
			}).then(commentInfos => {
				const meaningfulCommentInfos = coalesce(commentInfos);
				this._commentingRangeDecorator.update(this.editor, meaningfulCommentInfos);
			}, (err) => {
				onUnexpectedError(err);
				return null;
			});
		}
	}

	public static get(editor: ICodeEditor): ReviewController {
		return editor.getContribution<ReviewController>(ID);
	}

	public revealCommentThread(threadId: string, commentId: string, fetchOnceIfNotExist: boolean): void {
		const commentThreadWidget = this._commentWidgets.filter(widget => widget.commentThread.threadId === threadId);
		if (commentThreadWidget.length === 1) {
			commentThreadWidget[0].reveal(commentId);
		} else if (fetchOnceIfNotExist) {
			if (this._computePromise) {
				this._computePromise.then(_ => {
					this.revealCommentThread(threadId, commentId, false);
				});
			} else {
				this.beginCompute().then(_ => {
					this.revealCommentThread(threadId, commentId, false);
				});
			}
		}
	}

	public nextCommentThread(): void {
		if (!this._commentWidgets.length || !this.editor.hasModel()) {
			return;
		}

		const after = this.editor.getSelection().getEndPosition();
		const sortedWidgets = this._commentWidgets.sort((a, b) => {
			if (a.commentThread.range.startLineNumber < b.commentThread.range.startLineNumber) {
				return -1;
			}

			if (a.commentThread.range.startLineNumber > b.commentThread.range.startLineNumber) {
				return 1;
			}

			if (a.commentThread.range.startColumn < b.commentThread.range.startColumn) {
				return -1;
			}

			if (a.commentThread.range.startColumn > b.commentThread.range.startColumn) {
				return 1;
			}

			return 0;
		});

		let idx = findFirstInSorted(sortedWidgets, widget => {
			if (widget.commentThread.range.startLineNumber > after.lineNumber) {
				return true;
			}

			if (widget.commentThread.range.startLineNumber < after.lineNumber) {
				return false;
			}

			if (widget.commentThread.range.startColumn > after.column) {
				return true;
			}
			return false;
		});

		if (idx === this._commentWidgets.length) {
			this._commentWidgets[0].reveal();
			this.editor.setSelection(this._commentWidgets[0].commentThread.range);
		} else {
			sortedWidgets[idx].reveal();
			this.editor.setSelection(sortedWidgets[idx].commentThread.range);
		}
	}

	public getId(): string {
		return ID;
	}

	public dispose(): void {
		this.globalToDispose = dispose(this.globalToDispose);
		this.localToDispose = dispose(this.localToDispose);

		this._commentWidgets.forEach(widget => widget.dispose());

		this.editor = null!; // Strict null override — nulling out in dispose
	}

	public onModelChanged(e: IModelChangedEvent): void {
		this.localToDispose = dispose(this.localToDispose);

		this.removeCommentWidgetsAndStoreCache();

		this.localToDispose.push(this.editor.onMouseDown(e => this.onEditorMouseDown(e)));
		this.localToDispose.push(this.editor.onMouseUp(e => this.onEditorMouseUp(e)));

		this._computeCommentingRangeScheduler = new Delayer<ICommentInfo[]>(200);
		this.localToDispose.push({
			dispose: () => {
				if (this._computeCommentingRangeScheduler) {
					this._computeCommentingRangeScheduler.cancel();
				}
				this._computeCommentingRangeScheduler = null;
			}
		});
		this.localToDispose.push(this.editor.onDidChangeModelContent(async () => {
			this.beginComputeCommentingRanges();
		}));
		this.localToDispose.push(this.commentService.onDidUpdateCommentThreads(async e => {
			const editorURI = this.editor && this.editor.hasModel() && this.editor.getModel().uri;
			if (!editorURI) {
				return;
			}

			if (this._computePromise) {
				await this._computePromise;
			}

			let commentInfo = this._commentInfos.filter(info => info.owner === e.owner);
			if (!commentInfo || !commentInfo.length) {
				return;
			}

			let added = e.added.filter(thread => thread.resource && thread.resource.toString() === editorURI.toString());
			let removed = e.removed.filter(thread => thread.resource && thread.resource.toString() === editorURI.toString());
			let changed = e.changed.filter(thread => thread.resource && thread.resource.toString() === editorURI.toString());

			removed.forEach(thread => {
				let matchedZones = this._commentWidgets.filter(zoneWidget => zoneWidget.owner === e.owner && zoneWidget.commentThread.threadId === thread.threadId && zoneWidget.commentThread.threadId !== '');
				if (matchedZones.length) {
					let matchedZone = matchedZones[0];
					let index = this._commentWidgets.indexOf(matchedZone);
					this._commentWidgets.splice(index, 1);
					matchedZone.dispose();
				}
			});

			changed.forEach(thread => {
				let matchedZones = this._commentWidgets.filter(zoneWidget => zoneWidget.owner === e.owner && zoneWidget.commentThread.threadId === thread.threadId);
				if (matchedZones.length) {
					let matchedZone = matchedZones[0];
					matchedZone.update(thread);
				}
			});
			added.forEach(thread => {
				let matchedZones = this._commentWidgets.filter(zoneWidget => zoneWidget.owner === e.owner && zoneWidget.commentThread.threadId === thread.threadId);
				if (matchedZones.length) {
					return;
				}

				let matchedNewCommentThreadZones = this._commentWidgets.filter(zoneWidget => zoneWidget.owner === e.owner && (zoneWidget.commentThread as any).commentThreadHandle === -1 && Range.equalsRange(zoneWidget.commentThread.range, thread.range));

				if (matchedNewCommentThreadZones.length) {
					matchedNewCommentThreadZones[0].update(thread);
					return;
				}

<<<<<<< HEAD
				const pendingCommentText = this._pendingCommentCache[e.owner] && this._pendingCommentCache[e.owner][thread.threadId];
=======
				const pendingCommentText = this._pendingCommentCache[e.owner] && this._pendingCommentCache[e.owner][thread.threadId!];
>>>>>>> 79186fa0
				this.displayCommentThread(e.owner, thread, pendingCommentText);
				this._commentInfos.filter(info => info.owner === e.owner)[0].threads.push(thread);
			});

		}));

		this.beginCompute();
	}

	private displayCommentThread(owner: string, thread: modes.CommentThread, pendingComment: string | null): void {
		const zoneWidget = this.instantiationService.createInstance(ReviewZoneWidget, this.editor, owner, thread, pendingComment);
		zoneWidget.display(thread.range.startLineNumber);
		this._commentWidgets.push(zoneWidget);
	}

	private onEditorMouseDown(e: IEditorMouseEvent): void {
		this.mouseDownInfo = null;

		const range = e.target.range;

		if (!range) {
			return;
		}

		if (!e.event.leftButton) {
			return;
		}

		if (e.target.type !== MouseTargetType.GUTTER_LINE_DECORATIONS) {
			return;
		}

		const data = e.target.detail as IMarginData;
		const gutterOffsetX = data.offsetX - data.glyphMarginWidth - data.lineNumbersWidth - data.glyphMarginLeft;

		// don't collide with folding and git decorations
		if (gutterOffsetX > 14) {
			return;
		}

		this.mouseDownInfo = { lineNumber: range.startLineNumber };
	}

	private onEditorMouseUp(e: IEditorMouseEvent): void {
		if (!this.mouseDownInfo) {
			return;
		}

		const { lineNumber } = this.mouseDownInfo;
		this.mouseDownInfo = null;

		const range = e.target.range;

		if (!range || range.startLineNumber !== lineNumber) {
			return;
		}

		if (e.target.type !== MouseTargetType.GUTTER_LINE_DECORATIONS) {
			return;
		}

		if (!e.target.element) {
			return;
		}

		if (e.target.element.className.indexOf('comment-diff-added') >= 0) {
			const lineNumber = e.target.position!.lineNumber;
			this.addOrToggleCommentAtLine(lineNumber, e);
		}
	}

	public async addOrToggleCommentAtLine(lineNumber: number, e: IEditorMouseEvent | undefined): Promise<void> {
		// If an add is already in progress, queue the next add and process it after the current one finishes to
		// prevent empty comment threads from being added to the same line.
		if (!this._addInProgress) {
			this._addInProgress = true;
			// The widget's position is undefined until the widget has been displayed, so rely on the glyph position instead
			const existingCommentsAtLine = this._commentWidgets.filter(widget => widget.getGlyphPosition() === lineNumber);
			if (existingCommentsAtLine.length) {
				existingCommentsAtLine.forEach(widget => widget.toggleExpand(lineNumber));
				this.processNextThreadToAdd();
				return;
			} else {
				this.addCommentAtLine(lineNumber, e);
			}
		} else {
			this._emptyThreadsToAddQueue.push([lineNumber, e]);
		}
	}

	private processNextThreadToAdd(): void {
		this._addInProgress = false;
		const info = this._emptyThreadsToAddQueue.shift();
		if (info) {
			this.addOrToggleCommentAtLine(info[0], info[1]);
		}
	}

	public addCommentAtLine(lineNumber: number, e: IEditorMouseEvent | undefined): Promise<void> {
		const newCommentInfos = this._commentingRangeDecorator.getMatchedCommentAction(lineNumber);
		if (!newCommentInfos.length || !this.editor.hasModel()) {
			return Promise.resolve();
		}

		if (newCommentInfos.length > 1) {
			if (e) {
				const anchor = { x: e.event.posx, y: e.event.posy };

				this.contextMenuService.showContextMenu({
					getAnchor: () => anchor,
					getActions: () => this.getContextMenuActions(newCommentInfos, lineNumber),
					getActionsContext: () => newCommentInfos.length ? newCommentInfos[0] : undefined,
					onHide: () => { this._addInProgress = false; }
				});

				return Promise.resolve();
			} else {
				const picks = this.getCommentProvidersQuickPicks(newCommentInfos);
				return this.quickInputService.pick(picks, { placeHolder: nls.localize('pickCommentService', "Select Comment Provider"), matchOnDescription: true }).then(pick => {
					if (!pick) {
						return;
					}

					const commentInfos = newCommentInfos.filter(info => info.ownerId === pick.id);

					if (commentInfos.length) {
						const { ownerId } = commentInfos[0];
						this.addCommentAtLine2(lineNumber, ownerId);
					}
				}).then(() => {
					this._addInProgress = false;
				});
			}
		} else {
			const { ownerId } = newCommentInfos[0]!;
			this.addCommentAtLine2(lineNumber, ownerId);
		}

		return Promise.resolve();
	}

	private getCommentProvidersQuickPicks(commentInfos: { ownerId: string, extensionId: string | undefined, label: string | undefined, commentingRangesInfo: modes.CommentingRanges | undefined }[]) {
		const picks: QuickPickInput[] = commentInfos.map((commentInfo) => {
			const { ownerId, extensionId, label } = commentInfo;

			return <IQuickPickItem>{
				label: label || extensionId,
				id: ownerId
			};
		});

		return picks;
	}

	private getContextMenuActions(commentInfos: { ownerId: string, extensionId: string | undefined, label: string | undefined, commentingRangesInfo: modes.CommentingRanges }[], lineNumber: number): (IAction | ContextSubMenu)[] {
		const actions: (IAction | ContextSubMenu)[] = [];

		commentInfos.forEach(commentInfo => {
			const { ownerId, extensionId, label } = commentInfo;

			actions.push(new Action(
				'addCommentThread',
				`${label || extensionId}`,
				undefined,
				true,
				() => {
					this.addCommentAtLine2(lineNumber, ownerId);
					return Promise.resolve();
				}
			));
		});
		return actions;
	}

	public addCommentAtLine2(lineNumber: number, ownerId: string) {
		const range = new Range(lineNumber, 1, lineNumber, 1);
		this.commentService.createCommentThreadTemplate(ownerId, this.editor.getModel()!.uri, range);
		this.processNextThreadToAdd();
		return;
	}

	private setComments(commentInfos: ICommentInfo[]): void {
		if (!this.editor) {
			return;
		}

		this._commentInfos = commentInfos;
		let lineDecorationsWidth: number = this.editor.getConfiguration().layoutInfo.decorationsWidth;

		if (this._commentInfos.some(info => Boolean(info.commentingRanges && (Array.isArray(info.commentingRanges) ? info.commentingRanges : info.commentingRanges.ranges).length))) {
			if (!this._commentingRangeSpaceReserved) {
				this._commentingRangeSpaceReserved = true;
				let extraEditorClassName: string[] = [];
				const configuredExtraClassName = this.editor.getRawConfiguration().extraEditorClassName;
				if (configuredExtraClassName) {
					extraEditorClassName = configuredExtraClassName.split(' ');
				}

				if (this.editor.getConfiguration().contribInfo.folding) {
					lineDecorationsWidth -= 16;
				}
				lineDecorationsWidth += 9;
				extraEditorClassName.push('inline-comment');
				this.editor.updateOptions({
					extraEditorClassName: extraEditorClassName.join(' '),
					lineDecorationsWidth: lineDecorationsWidth
				});

				// we only update the lineDecorationsWidth property but keep the width of the whole editor.
				const originalLayoutInfo = this.editor.getLayoutInfo();

				this.editor.layout({
					width: originalLayoutInfo.width,
					height: originalLayoutInfo.height
				});
			}
		}

		// create viewzones
		this.removeCommentWidgetsAndStoreCache();

		this._commentInfos.forEach(info => {
			let providerCacheStore = this._pendingCommentCache[info.owner];
			info.threads = info.threads.filter(thread => !thread.isDisposed);
			info.threads.forEach(thread => {
				let pendingComment: string | null = null;
				if (providerCacheStore) {
					pendingComment = providerCacheStore[thread.threadId!];
				}

				if (pendingComment) {
					thread.collapsibleState = modes.CommentThreadCollapsibleState.Expanded;
				}

				this.displayCommentThread(info.owner, thread, pendingComment);
			});
		});

		this._commentingRangeDecorator.update(this.editor, this._commentInfos);
	}

	public closeWidget(): void {
		if (this._commentWidgets) {
			this._commentWidgets.forEach(widget => widget.hide());
		}

		this.editor.focus();
		this.editor.revealRangeInCenter(this.editor.getSelection()!);
	}

	private removeCommentWidgetsAndStoreCache() {
		if (this._commentWidgets) {
			this._commentWidgets.forEach(zone => {
				let pendingComment = zone.getPendingComment();
				let providerCacheStore = this._pendingCommentCache[zone.owner];

				if (pendingComment) {
					if (!providerCacheStore) {
						this._pendingCommentCache[zone.owner] = {};
					}

					this._pendingCommentCache[zone.owner][zone.commentThread.threadId!] = pendingComment;
				} else {
					if (providerCacheStore) {
						delete providerCacheStore[zone.commentThread.threadId!];
					}
				}

				zone.dispose();
			});
		}

		this._commentWidgets = [];
	}
}

export class NextCommentThreadAction extends EditorAction {

	constructor() {
		super({
			id: 'editor.action.nextCommentThreadAction',
			label: nls.localize('nextCommentThreadAction', "Go to Next Comment Thread"),
			alias: 'Go to Next Comment Thread',
			precondition: undefined,
		});
	}

	public run(accessor: ServicesAccessor, editor: ICodeEditor): void {
		let controller = ReviewController.get(editor);
		if (controller) {
			controller.nextCommentThread();
		}
	}
}


registerEditorContribution(ReviewController);
registerEditorAction(NextCommentThreadAction);

CommandsRegistry.registerCommand({
	id: 'workbench.action.addComment',
	handler: (accessor) => {
		const activeEditor = getActiveEditor(accessor);
		if (!activeEditor) {
			return Promise.resolve();
		}

		const controller = ReviewController.get(activeEditor);
		if (!controller) {
			return Promise.resolve();
		}

		const position = activeEditor.getPosition();
		return controller.addOrToggleCommentAtLine(position.lineNumber, undefined);
	}
});

KeybindingsRegistry.registerCommandAndKeybindingRule({
	id: 'workbench.action.submitComment',
	weight: KeybindingWeight.EditorContrib,
	primary: KeyMod.CtrlCmd | KeyCode.Enter,
	when: ctxCommentEditorFocused,
	handler: (accessor, args) => {
		const activeCodeEditor = accessor.get(ICodeEditorService).getFocusedCodeEditor();
		if (activeCodeEditor instanceof SimpleCommentEditor) {
			activeCodeEditor.getParentThread().submitComment();
		}
	}
});

KeybindingsRegistry.registerCommandAndKeybindingRule({
	id: 'workbench.action.hideComment',
	weight: KeybindingWeight.EditorContrib,
	primary: KeyCode.Escape,
	secondary: [KeyMod.Shift | KeyCode.Escape],
	when: ctxCommentEditorFocused,
	handler: (accessor, args) => {
		const activeCodeEditor = accessor.get(ICodeEditorService).getFocusedCodeEditor();
		if (activeCodeEditor instanceof SimpleCommentEditor) {
			activeCodeEditor.getParentThread().collapse();
		}
	}
});

export function getActiveEditor(accessor: ServicesAccessor): IActiveCodeEditor | null {
	let activeTextEditorWidget = accessor.get(IEditorService).activeTextEditorWidget;

	if (isDiffEditor(activeTextEditorWidget)) {
		if (activeTextEditorWidget.getOriginalEditor().hasTextFocus()) {
			activeTextEditorWidget = activeTextEditorWidget.getOriginalEditor();
		} else {
			activeTextEditorWidget = activeTextEditorWidget.getModifiedEditor();
		}
	}

	if (!isCodeEditor(activeTextEditorWidget) || !activeTextEditorWidget.hasModel()) {
		return null;
	}

	return activeTextEditorWidget;
}

registerThemingParticipant((theme, collector) => {
	const peekViewBackground = theme.getColor(peekViewResultsBackground);
	if (peekViewBackground) {
		collector.addRule(
			`.monaco-editor .review-widget,` +
			`.monaco-editor .review-widget {` +
			`	background-color: ${peekViewBackground};` +
			`}`);
	}

	const monacoEditorBackground = theme.getColor(peekViewTitleBackground);
	if (monacoEditorBackground) {
		collector.addRule(
			`.monaco-editor .review-widget .body .comment-form .review-thread-reply-button {` +
			`	background-color: ${monacoEditorBackground}` +
			`}`
		);
	}

	const monacoEditorForeground = theme.getColor(editorForeground);
	if (monacoEditorForeground) {
		collector.addRule(
			`.monaco-editor .review-widget .body .monaco-editor {` +
			`	color: ${monacoEditorForeground}` +
			`}` +
			`.monaco-editor .review-widget .body .comment-form .review-thread-reply-button {` +
			`	color: ${monacoEditorForeground};` +
			`	font-size: inherit` +
			`}`
		);
	}

	const selectionBackground = theme.getColor(peekViewResultsSelectionBackground);

	if (selectionBackground) {
		collector.addRule(
			`@keyframes monaco-review-widget-focus {` +
			`	0% { background: ${selectionBackground}; }` +
			`	100% { background: transparent; }` +
			`}` +
			`.monaco-editor .review-widget .body .review-comment.focus {` +
			`	animation: monaco-review-widget-focus 3s ease 0s;` +
			`}`
		);
	}

	const commentingRangeForeground = theme.getColor(overviewRulerCommentingRangeForeground);
	if (commentingRangeForeground) {
		collector.addRule(`
			.monaco-editor .comment-diff-added {
				border-left: 3px solid ${commentingRangeForeground};
			}
			.monaco-editor .comment-diff-added:before {
				background: ${commentingRangeForeground};
			}
			.monaco-editor .comment-thread {
				border-left: 3px solid ${commentingRangeForeground};
			}
			.monaco-editor .comment-thread:before {
				background: ${commentingRangeForeground};
			}
		`);
	}

	const statusBarItemHoverBackground = theme.getColor(STATUS_BAR_ITEM_HOVER_BACKGROUND);
	if (statusBarItemHoverBackground) {
		collector.addRule(`.monaco-editor .review-widget .body .review-comment .review-comment-contents .comment-reactions .action-item a.action-label.active:hover { background-color: ${statusBarItemHoverBackground};}`);
	}

	const statusBarItemActiveBackground = theme.getColor(STATUS_BAR_ITEM_ACTIVE_BACKGROUND);
	if (statusBarItemActiveBackground) {
		collector.addRule(`.monaco-editor .review-widget .body .review-comment .review-comment-contents .comment-reactions .action-item a.action-label:active { background-color: ${statusBarItemActiveBackground}; border: 1px solid transparent;}`);
	}
});<|MERGE_RESOLUTION|>--- conflicted
+++ resolved
@@ -163,11 +163,7 @@
 	private _emptyThreadsToAddQueue: [number, IEditorMouseEvent | undefined][] = [];
 	private _computeCommentingRangePromise: CancelablePromise<ICommentInfo[]> | null;
 	private _computeCommentingRangeScheduler: Delayer<Array<ICommentInfo | null>> | null;
-<<<<<<< HEAD
-	private _pendingCommentCache: { [key: number]: { [key: string]: string } };
-=======
 	private _pendingCommentCache: { [key: string]: { [key: string]: string } };
->>>>>>> 79186fa0
 
 	constructor(
 		editor: ICodeEditor,
@@ -400,11 +396,7 @@
 					return;
 				}
 
-<<<<<<< HEAD
-				const pendingCommentText = this._pendingCommentCache[e.owner] && this._pendingCommentCache[e.owner][thread.threadId];
-=======
 				const pendingCommentText = this._pendingCommentCache[e.owner] && this._pendingCommentCache[e.owner][thread.threadId!];
->>>>>>> 79186fa0
 				this.displayCommentThread(e.owner, thread, pendingCommentText);
 				this._commentInfos.filter(info => info.owner === e.owner)[0].threads.push(thread);
 			});
